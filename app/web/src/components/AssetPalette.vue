--- conflicted
+++ resolved
@@ -58,13 +58,9 @@
                       : '',
                   )
                 "
-<<<<<<< HEAD
-                @mousedown.left="
+                @mousedown.left.stop="
                   onSelect(schema.schemaVariantId, fixesAreRunning)
                 "
-=======
-                @mousedown.left.stop="onSelect(schema.id, fixesAreRunning)"
->>>>>>> db50d7d7
                 @click.right.prevent
               />
             </li>
@@ -103,6 +99,8 @@
 const componentsStore = useComponentsStore();
 // NOTE - component store is automatically fetching things we need when it is used
 // otherwise we could trigger calls here
+
+// TODO - probably should not need 2 requests here. currently we only use schema variants for the colors...
 const schemasReqStatus = componentsStore.getRequestStatus(
   "FETCH_AVAILABLE_SCHEMAS",
 );
@@ -208,30 +206,17 @@
     return;
   }
 
-<<<<<<< HEAD
   if (componentsStore.selectedInsertSchemaVariantId === schemaVariantId) {
-    componentsStore.selectedInsertSchemaVariantId = null;
-    selecting.value = false;
-  } else {
-    componentsStore.selectedInsertSchemaVariantId = schemaVariantId;
-    selecting.value = true;
-=======
-  if (componentsStore.selectedInsertSchemaId === schemaId) {
     componentsStore.cancelInsert();
   } else {
-    componentsStore.setInsertSchema(schemaId);
->>>>>>> db50d7d7
-  }
-}
-
-function onDeselect() {
-  componentsStore.selectedInsertSchemaVariantId = null;
+    componentsStore.setInsertSchemaVariant(schemaVariantId);
+  }
 }
 
 const onKeyDown = (e: KeyboardEvent) => {
   if (
     (e.key === "Escape" || e.key === "Backspace") &&
-    componentsStore.selectedInsertSchemaId
+    componentsStore.selectedInsertSchemaVariantId
   ) {
     componentsStore.cancelInsert();
     e.stopPropagation();
@@ -240,7 +225,7 @@
 
 const onMouseDown = (e: MouseEvent) => {
   updateMouseNode(e);
-  if (componentsStore.selectedInsertSchemaId) {
+  if (componentsStore.selectedInsertSchemaVariantId) {
     componentsStore.cancelInsert();
   }
 };
