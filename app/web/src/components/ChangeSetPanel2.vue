<template>
  <div class="flex-shrink-0">
    <div class="flex flex-col gap-1">
      <div class="text-xs font-medium capsize">CHANGE SET:</div>

      <div class="flex-grow flex gap-2.5">
        <VormInput
          class="flex-grow font-bold"
          size="sm"
          type="dropdown"
          no-label
          :model-value="selectedChangeSetId"
          :options="changeSetDropdownOptions"
          @update:model-value="onSelectChangeSet"
        />

        <VButton
          tone="action"
          variant="ghost"
          icon="git-branch"
          size="sm"
          @click="openCreateModal"
        />
      </div>
    </div>

    <Modal ref="createModalRef" title="Create Change Set">
      <form @submit.prevent="onCreateChangeSet">
        <Stack>
          <p>
            Modeling a configuration or extending SI happens within
            <b>Change Sets</b>. Think of these like light-weight branches,
            allowing you to experiment freely without risk of impacting
            production systems.
          </p>
          <p>
            Please give your <b>Change Set</b> a name below, and click the
            Create button.
          </p>
          <VormInput
            v-model="createChangeSetName"
            label="Change set name"
            required
            required-message="Please choose a name for your change set!"
          />
          <div class="flex flex-row-reverse gap-sm">
            <VButton
              :disabled="validationState.isError"
              tone="success"
              icon="plus-circle"
              label="Create change set"
              loading-text="Creating Change Set"
              :request-status="createChangeSetReqStatus"
              class="flex-grow"
              submit
            />
          </div>
        </Stack>
      </form>
    </Modal>

    <Wipe ref="wipeRef">
      <template #duringWipe>
        <VButton
          icon="loader"
          size="md"
          label="Merging"
          class="!bg-action-600"
        />
      </template>
      <template #afterWipe>
        <div
          v-if="changeSetMergeStatus.isPending || wipeRef?.state === 'running'"
          class="gap-2 items-center flex flex-row p-xl min-w-0 w-full justify-center"
        >
          <Icon name="loader" size="2xl" />
          <span class="text-3xl italic truncate">
            Merging Change Set<template v-if="selectedChangeSetName">
              "{{ selectedChangeSetName }}"
            </template>
          </span>
        </div>
      </template>
    </Wipe>
  </div>
</template>

<script lang="ts" setup>
import { onMounted, computed, ref, watch } from "vue";
import * as _ from "lodash-es";
import { useRoute, useRouter } from "vue-router";
import {
  VButton,
  Icon,
  VormInput,
  VormInputOption,
  Stack,
  Modal,
  useValidatedInputGroup,
} from "@si/vue-lib/design-system";
import { nilId } from "@/utils/nilId";
import { useChangeSetsStore } from "@/store/change_sets.store";
import Wipe from "./Wipe.vue";

const wipeRef = ref<InstanceType<typeof Wipe>>();

const changeSetsStore = useChangeSetsStore();
const openChangeSets = computed(() => changeSetsStore.openChangeSets);
const selectedChangeSetId = computed(() => changeSetsStore.selectedChangeSetId);
const selectedChangeSetName = computed(
  () => changeSetsStore.selectedChangeSet?.name,
);

const changeSetDropdownOptions = computed(() => {
  const cs: { value: string; label: string }[] = _.map(
    openChangeSets.value ?? [],
    (cs) => ({ value: cs.id, label: cs.name }),
  );
  cs.unshift({ value: nilId(), label: "head" });
  return cs;
});

const router = useRouter();
const route = useRoute();

const createModalRef = ref<InstanceType<typeof Modal>>();

const changeSetsReqStatus =
  changeSetsStore.getRequestStatus("FETCH_CHANGE_SETS");

const checkFirstLoad = () => {
  if (!changeSetsReqStatus.value.isSuccess || !createModalRef.value) return;

  const isFirstLoad = !window.localStorage.getItem("ran-first-load");
  window.localStorage.setItem("ran-first-load", "true");

  if (isFirstLoad) {
    createModalRef.value!.open();
  }
};

watch([changeSetsReqStatus], checkFirstLoad);
onMounted(checkFirstLoad);

// The name for a new change set
const createChangeSetName = ref(changeSetsStore.getGeneratedChangesetName());

const { validationState, validationMethods } = useValidatedInputGroup();

<<<<<<< HEAD
function onSelectChangeSet(newVal: string) {
  if (newVal && route.name) {
=======
function onSelectChangeSet(newVal: string | "NEW") {
  if (newVal === "NEW") {
    openCreateModal();
  } else if (newVal && route.name) {
    if (newVal === nilId()) newVal = "head";
>>>>>>> 2ac4a349
    router.push({
      name: route.name,
      params: {
        ...route.params,
        changeSetId: newVal,
      },
    });
  }
}

async function onCreateChangeSet() {
  if (validationMethods.hasError()) return;

  const createReq = await changeSetsStore.CREATE_CHANGE_SET(
    createChangeSetName.value,
  );
  createChangeSetName.value = changeSetsStore.getGeneratedChangesetName();

  if (createReq.result.success) {
    // reusing above to navigate to new change set... will probably clean this all up later
    onSelectChangeSet(createReq.result.data.changeSet.pk);
    createModalRef.value?.close();
  }
}

const createChangeSetReqStatus =
  changeSetsStore.getRequestStatus("CREATE_CHANGE_SET");

const changeSetMergeStatus =
  changeSetsStore.getRequestStatus("APPLY_CHANGE_SET");

function openCreateModal() {
  createChangeSetName.value = changeSetsStore.getGeneratedChangesetName();
  createModalRef.value?.open();
}
</script><|MERGE_RESOLUTION|>--- conflicted
+++ resolved
@@ -147,16 +147,9 @@
 
 const { validationState, validationMethods } = useValidatedInputGroup();
 
-<<<<<<< HEAD
 function onSelectChangeSet(newVal: string) {
   if (newVal && route.name) {
-=======
-function onSelectChangeSet(newVal: string | "NEW") {
-  if (newVal === "NEW") {
-    openCreateModal();
-  } else if (newVal && route.name) {
     if (newVal === nilId()) newVal = "head";
->>>>>>> 2ac4a349
     router.push({
       name: route.name,
       params: {
