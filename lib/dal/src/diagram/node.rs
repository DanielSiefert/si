--- conflicted
+++ resolved
@@ -71,7 +71,6 @@
         ctx: &DalContext,
         schema_variant_id: SchemaVariantId,
     ) -> DiagramResult<Vec<Self>> {
-<<<<<<< HEAD
         let mut socket_views = Vec::new();
         let (external_providers, explicit_internal_providers) =
             SchemaVariant::list_external_providers_and_explicit_internal_providers(
@@ -85,7 +84,8 @@
                 socket_views.push(Self {
                     id: external_provider.id().to_string(),
                     label: external_provider.name().to_owned(),
-                    ty: external_provider.name().to_owned(),
+                    // todo: implement connection annotations in graph work
+                    connection_annotations: vec![external_provider.name().to_owned()],
                     direction: SocketDirection::Output,
                     max_connections: match external_provider.arity() {
                         ProviderArity::Many => None,
@@ -102,7 +102,8 @@
                 socket_views.push(Self {
                     id: explicit_internal_provider.id().to_string(),
                     label: explicit_internal_provider.name().to_owned(),
-                    ty: explicit_internal_provider.name().to_owned(),
+                    // todo: implement connection annotations in graph work
+                    connection_annotations: vec![explicit_internal_provider.name().to_owned()],
                     direction: SocketDirection::Input,
                     max_connections: match explicit_internal_provider.arity() {
                         ProviderArity::Many => None,
@@ -115,40 +116,6 @@
         }
 
         Ok(socket_views)
-=======
-        Ok(schema_variant
-            .sockets(ctx)
-            .await?
-            .into_iter()
-            .filter_map(|socket| {
-                (!socket.ui_hidden()).then(|| {
-                    let connection_annotations =
-                        serde_json::from_str(socket.connection_annotations())
-                            .unwrap_or(vec![socket.name().to_owned()]);
-
-                    Self {
-                        id: socket.id().to_string(),
-                        label: socket.human_name().unwrap_or(socket.name()).to_owned(),
-                        connection_annotations,
-                        // Note: it's not clear if this mapping is correct, and there is no backend support for bidirectional sockets for now
-                        direction: match socket.edge_kind() {
-                            SocketEdgeKind::ConfigurationOutput => SocketDirection::Output,
-                            _ => SocketDirection::Input,
-                        },
-                        max_connections: match socket.arity() {
-                            SocketArity::Many => None,
-                            SocketArity::One => Some(1),
-                        },
-                        is_required: Some(socket.required()),
-                        node_side: match socket.edge_kind() {
-                            SocketEdgeKind::ConfigurationOutput => NodeSide::Right,
-                            _ => NodeSide::Left,
-                        },
-                    }
-                })
-            })
-            .collect())
->>>>>>> 99641621
     }
 }
 
