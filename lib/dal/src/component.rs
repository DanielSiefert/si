//! This module contains [`Component`], which is an instance of a
//! [`SchemaVariant`](crate::SchemaVariant) and a _model_ of a "real world resource".

use content_store::{ContentHash, Store, StoreError};
use serde::{Deserialize, Serialize};
<<<<<<< HEAD
use std::collections::{HashMap, VecDeque};
use strum::EnumDiscriminants;
=======
use serde_json::Value;
use si_data_nats::NatsError;
use si_data_pg::PgError;
use std::collections::HashMap;
>>>>>>> 86f27278
use strum::{AsRefStr, Display, EnumIter, EnumString};
use telemetry::prelude::*;
use thiserror::Error;
use tokio::sync::TryLockError;
use ulid::Ulid;

use crate::attribute::value::AttributeValueError;
use crate::change_set_pointer::ChangeSetPointerError;
use crate::schema::variant::root_prop::component_type::ComponentType;
use crate::schema::variant::SchemaVariantError;
use crate::workspace_snapshot::content_address::{ContentAddress, ContentAddressDiscriminants};
use crate::workspace_snapshot::edge_weight::{
    EdgeWeight, EdgeWeightError, EdgeWeightKind, EdgeWeightKindDiscriminants,
};
use crate::workspace_snapshot::node_weight::category_node_weight::CategoryNodeKind;
use crate::workspace_snapshot::node_weight::{NodeWeight, NodeWeightError};
use crate::workspace_snapshot::WorkspaceSnapshotError;
use crate::{
<<<<<<< HEAD
    pk, AttributeValue, AttributeValueId, DalContext, PropId, PropKind, SchemaVariant,
    SchemaVariantId, Timestamp, TransactionsError, WsEvent, WsEventResult, WsPayload,
=======
    impl_standard_model, node::NodeId, pk, provider::internal::InternalProviderError,
    standard_model, standard_model_accessor, standard_model_belongs_to, standard_model_has_many,
    ActionPrototypeError, AttributeContext, AttributeContextBuilderError, AttributeContextError,
    AttributePrototype, AttributePrototypeArgumentError, AttributePrototypeError,
    AttributePrototypeId, AttributeReadContext, ComponentType, DalContext, EdgeError,
    ExternalProviderError, FixError, FixId, Func, FuncBackendKind, FuncError, HistoryActor,
    HistoryEventError, IndexMap, Node, NodeError, PropError, RootPropChild, Schema, SchemaError,
    SchemaId, Socket, StandardModel, StandardModelError, Tenancy, Timestamp, TransactionsError,
    UserPk, ValidationPrototypeError, ValidationResolverError, Visibility, WorkspaceError, WsEvent,
    WsEventResult, WsPayload,
>>>>>>> 86f27278
};

pub mod resource;

// pub mod code;
// pub mod diff;
// pub mod qualification;
// pub mod status;
// pub mod validation;
// pub mod view;

// pub use view::{ComponentView, ComponentViewError, ComponentViewProperties};

pub const DEFAULT_COMPONENT_X_POSITION: &str = "0";
pub const DEFAULT_COMPONENT_Y_POSITION: &str = "0";
pub const DEFAULT_COMPONENT_WIDTH: &str = "500";
pub const DEFAULT_COMPONENT_HEIGHT: &str = "500";

#[derive(Debug, Error)]
pub enum ComponentError {
<<<<<<< HEAD
    #[error("attribute value error: {0}")]
    AttributeValue(#[from] AttributeValueError),
    #[error("change set error: {0}")]
    ChangeSet(#[from] ChangeSetPointerError),
    #[error("edge weight error: {0}")]
    EdgeWeight(#[from] EdgeWeightError),
    #[error("found multiple root attribute values ({0} and {1}, at minimum) for component: {2}")]
    MultipleRootAttributeValuesFound(AttributeValueId, AttributeValueId, ComponentId),
    #[error("node weight error: {0}")]
    NodeWeight(#[from] NodeWeightError),
    #[error("found prop id ({0}) that is not a prop")]
    PropIdNotAProp(PropId),
    #[error("root attribute value not found for component: {0}")]
    RootAttributeValueNotFound(ComponentId),
=======
    #[error(transparent)]
    ActionPrototype(#[from] ActionPrototypeError),
    #[error("attribute context error: {0}")]
    AttributeContext(#[from] AttributeContextError),
    #[error("attribute context builder error: {0}")]
    AttributeContextBuilder(#[from] AttributeContextBuilderError),
    #[error(transparent)]
    AttributePrototype(#[from] AttributePrototypeError),
    /// Found an [`AttributePrototypeArgumentError`](crate::AttributePrototypeArgumentError).
    #[error("attribute prototype argument error: {0}")]
    AttributePrototypeArgument(#[from] AttributePrototypeArgumentError),
    #[error("attribute prototype not found")]
    AttributePrototypeNotFound,
    #[error("attribute value error: {0}")]
    AttributeValue(#[from] AttributeValueError),
    #[error("attribute value not found")]
    AttributeValueNotFound,
    #[error("attribute value not found for context: {0:?}")]
    AttributeValueNotFoundForContext(AttributeReadContext),
    #[error("cannot update the resource tree when in a change set")]
    CannotUpdateResourceTreeInChangeSet,
    #[error(transparent)]
    CodeView(#[from] CodeViewError),
    #[error("component marked as protected: {0}")]
    ComponentProtected(ComponentId),
    /// No "protected" boolean was found for the appropriate
    /// [`AttributeValue`](crate::AttributeValue) and [`Component`](crate::Component). In other
    /// words, the value contained in the [`AttributeValue`](crate::AttributeValue) was "none".
    #[error("component protection is none for component ({0}) and attribute value ({1}")]
    ComponentProtectionIsNone(ComponentId, AttributeValueId),
    /// No [`ComponentType`](crate::ComponentType) was found for the appropriate
    /// [`AttributeValue`](crate::AttributeValue) and [`Component`](crate::Component). In other
    /// words, the value contained in the [`AttributeValue`](crate::AttributeValue) was "none".
    #[error("component type is none for component ({0}) and attribute value ({1})")]
    ComponentTypeIsNone(ComponentId, AttributeValueId),
    #[error(transparent)]
    ComponentView(#[from] ComponentViewError),
    #[error(transparent)]
    ContextTransaction(#[from] TransactionsError),
    #[error("edge error: {0}")]
    Edge(#[from] EdgeError),
    /// Found an [`ExternalProviderError`](crate::ExternalProviderError).
    #[error("external provider error: {0}")]
    ExternalProvider(#[from] ExternalProviderError),
    #[error("fix error: {0}")]
    Fix(#[from] Box<FixError>),
    #[error("fix not found for id: {0}")]
    FixNotFound(FixId),
    #[error("fix resolver error: {0}")]
    FixResolver(#[from] FixResolverError),
    #[error("found child attribute value of a map without a key: {0}")]
    FoundMapEntryWithoutKey(AttributeValueId),
    #[error("unable to delete frame due to attached components")]
    FrameHasAttachedComponents,
    #[error("func error: {0}")]
    Func(#[from] FuncError),
    #[error("func binding error: {0}")]
    FuncBinding(#[from] FuncBindingError),
    #[error(transparent)]
    FuncBindingReturnValue(#[from] FuncBindingReturnValueError),
    #[error("func binding return value: {0} not found")]
    FuncBindingReturnValueNotFound(FuncBindingReturnValueId),
    #[error("history event error: {0}")]
    HistoryEvent(#[from] HistoryEventError),
    /// No "protected" boolean was found for the appropriate
    #[error("component({0}) can't be restored because it's inside a deleted frame ({1})")]
    InsideDeletedFrame(ComponentId, ComponentId),
    #[error("internal provider error: {0}")]
    InternalProvider(#[from] InternalProviderError),
    #[error("invalid context(s) provided for diff")]
    InvalidContextForDiff,
    #[error("invalid func backend kind (0:?) for checking validations (need validation kind)")]
    InvalidFuncBackendKindForValidations(FuncBackendKind),
    #[error("attribute value does not have a prototype: {0}")]
    MissingAttributePrototype(AttributeValueId),
    #[error("attribute prototype does not have a function: {0}")]
    MissingAttributePrototypeFunction(AttributePrototypeId),
    #[error("no func binding return value for leaf entry name: {0}")]
    MissingFuncBindingReturnValueIdForLeafEntryName(String),
    #[error("/root/si/name is unset for component {0}")]
    NameIsUnset(ComponentId),
    #[error("nats txn error: {0}")]
    Nats(#[from] NatsError),
    #[error("node error: {0}")]
    NodeError(#[from] NodeError),
    #[error("node not found for component: {0}")]
    NodeNotFoundForComponent(ComponentId),
    #[error("no schema for component {0}")]
    NoSchema(ComponentId),
    #[error("no schema variant for component {0}")]
    NoSchemaVariant(ComponentId),
    #[error("component not found: {0}")]
    NotFound(ComponentId),
    #[error("not found for node: {0}")]
    NotFoundForNode(NodeId),
    /// A parent [`AttributeValue`](crate::AttributeValue) was not found for the specified
    /// [`AttributeValueId`](crate::AttributeValue).
    #[error("parent attribute value not found for attribute value: {0}")]
    ParentAttributeValueNotFound(AttributeValueId),
    #[error("pg error: {0}")]
    Pg(#[from] PgError),
    #[error(transparent)]
    PgPool(#[from] si_data_pg::PgPoolError),
    #[error("prop error: {0}")]
    Prop(#[from] PropError),
    #[error("qualification error: {0}")]
    Qualification(#[from] QualificationError),
    #[error("qualification result for {0} on component {1} has no value")]
    QualificationResultEmpty(String, ComponentId),
    #[error("schema error: {0}")]
    Schema(#[from] SchemaError),
>>>>>>> 86f27278
    #[error("schema variant error: {0}")]
    SchemaVariant(#[from] SchemaVariantError),
    #[error("schema variant not found for component: {0}")]
    SchemaVariantNotFound(ComponentId),
    #[error("store error: {0}")]
    Store(#[from] StoreError),
    #[error("transactions error: {0}")]
    Transactions(#[from] TransactionsError),
    #[error("try lock error: {0}")]
    TryLock(#[from] TryLockError),
    #[error("workspace snapshot error: {0}")]
    WorkspaceSnapshot(#[from] WorkspaceSnapshotError),
}

pub type ComponentResult<T> = Result<T, ComponentError>;

pk!(ComponentId);

#[remain::sorted]
#[derive(
    AsRefStr,
    Clone,
    Copy,
    Debug,
    Deserialize,
    Display,
    EnumIter,
    EnumString,
    Eq,
    PartialEq,
    Serialize,
)]
#[serde(rename_all = "camelCase")]
#[strum(serialize_all = "camelCase")]
pub enum ComponentKind {
    Credential,
    Standard,
}

impl Default for ComponentKind {
    fn default() -> Self {
        Self::Standard
    }
}

/// A [`Component`] is an instantiation of a [`SchemaVariant`](crate::SchemaVariant).
#[derive(Deserialize, Serialize, Debug, Clone, PartialEq, Eq)]
pub struct Component {
    id: ComponentId,
    #[serde(flatten)]
    timestamp: Timestamp,
    name: String,
    kind: ComponentKind,
    needs_destroy: bool,
    x: String,
    y: String,
    width: Option<String>,
    height: Option<String>,
}

#[derive(EnumDiscriminants, Serialize, Deserialize, PartialEq)]
pub enum ComponentContent {
    V1(ComponentContentV1),
}

#[derive(Debug, Clone, Deserialize, Serialize, PartialEq)]
pub struct ComponentContentV1 {
    pub timestamp: Timestamp,
    pub name: String,
    pub kind: ComponentKind,
    pub needs_destroy: bool,
    pub x: String,
    pub y: String,
    pub width: Option<String>,
    pub height: Option<String>,
}

impl From<Component> for ComponentContentV1 {
    fn from(value: Component) -> Self {
        Self {
            timestamp: value.timestamp,
            name: value.name,
            kind: value.kind,
            needs_destroy: value.needs_destroy,
            x: value.x,
            y: value.y,
            width: value.width,
            height: value.height,
        }
<<<<<<< HEAD
=======

        let schema = schema_variant
            .schema(ctx)
            .await?
            .ok_or(SchemaVariantError::MissingSchema(schema_variant_id))?;
        let actor_user_pk = match ctx.history_actor() {
            HistoryActor::User(user_pk) => Some(*user_pk),
            _ => None,
        };

        let row = ctx
            .txns()
            .await?
            .pg()
            .query_one(
                "SELECT object FROM component_create_v1($1, $2, $3, $4, $5)",
                &[
                    ctx.tenancy(),
                    ctx.visibility(),
                    &actor_user_pk,
                    &schema.component_kind().as_ref(),
                    schema_variant.id(),
                ],
            )
            .await?;

        let component: Component = standard_model::finish_create_from_row(ctx, row).await?;

        // Need to flesh out node so that the template data is also included in the node we
        // persist. But it isn't, - our node is anemic.
        let node = Node::new(ctx, &NodeKind::Configuration).await?;
        node.set_component(ctx, component.id()).await?;

        component.set_name(ctx, Some(name.as_ref())).await?;

        Ok((component, node))
>>>>>>> 86f27278
    }
}

impl Component {
    pub fn assemble(id: ComponentId, inner: ComponentContentV1) -> Self {
        Self {
            id,
            timestamp: inner.timestamp,
            name: inner.name,
            kind: inner.kind,
            needs_destroy: inner.needs_destroy,
            x: inner.x,
            y: inner.y,
            width: inner.width,
            height: inner.height,
        }
    }

    pub fn id(&self) -> ComponentId {
        self.id
    }

    pub fn x(&self) -> &str {
        &self.x
    }

    pub fn y(&self) -> &str {
        &self.y
    }

    pub fn width(&self) -> Option<&str> {
        self.width.as_deref()
    }

    pub fn height(&self) -> Option<&str> {
        self.height.as_deref()
    }

    pub fn new(
        ctx: &DalContext,
        name: impl Into<String>,
        schema_variant_id: SchemaVariantId,
        component_kind: Option<ComponentKind>,
    ) -> ComponentResult<Self> {
        let content = ComponentContentV1 {
            timestamp: Timestamp::now(),
            name: name.into(),
            kind: match component_kind {
                Some(provided_kind) => provided_kind,
                None => ComponentKind::Standard,
            },
            needs_destroy: false,
            x: DEFAULT_COMPONENT_X_POSITION.to_string(),
            y: DEFAULT_COMPONENT_Y_POSITION.to_string(),
            width: None,
            height: None,
        };
        let hash = ctx
            .content_store()
            .try_lock()?
            .add(&ComponentContent::V1(content.clone()))?;

        let change_set = ctx.change_set_pointer()?;
        let id = change_set.generate_ulid()?;
        let node_weight = NodeWeight::new_content(change_set, id, ContentAddress::Component(hash))?;
        let provider_indices = {
            let mut workspace_snapshot = ctx.workspace_snapshot()?.try_lock()?;
            workspace_snapshot.add_node(node_weight)?;

            // Root --> Component Category --> Component (this)
            let component_category_id =
                workspace_snapshot.get_category_node(None, CategoryNodeKind::Component)?;
            workspace_snapshot.add_edge(
                component_category_id,
                EdgeWeight::new(change_set, EdgeWeightKind::Use)?,
                id,
            )?;

            // Component (this) --> Schema Variant
            workspace_snapshot.add_edge(
                id,
                EdgeWeight::new(change_set, EdgeWeightKind::Use)?,
                schema_variant_id,
            )?;

            // Collect all providers corresponding to input and output sockets for the schema
            // variant.
            workspace_snapshot.outgoing_targets_for_edge_weight_kind(
                schema_variant_id,
                EdgeWeightKindDiscriminants::Provider,
            )?
        };

        // Create attribute values for all providers corresponding to input and output sockets.
        for provider_index in provider_indices {
            let attribute_value = AttributeValue::new(ctx, false)?;
            {
                let mut workspace_snapshot = ctx.workspace_snapshot()?.try_lock()?;

                // Component (this) --> AttributeValue (new)
                workspace_snapshot.add_edge(
                    id,
                    EdgeWeight::new(change_set, EdgeWeightKind::Use)?,
                    attribute_value.id(),
                )?;

                // AttributeValue (new) --> Provider (corresponding to an input or an output Socket)
                let attribute_value_index =
                    workspace_snapshot.get_node_index_by_id(attribute_value.id())?;
                workspace_snapshot.add_edge_unchecked(
                    attribute_value_index,
                    EdgeWeight::new(change_set, EdgeWeightKind::Provider)?,
                    provider_index,
                )?;
            }
        }

        // Walk all the props for the schema variant and create attribute values for all of them
        let root_prop_id = SchemaVariant::get_root_prop_id(ctx, schema_variant_id)?;
        let mut work_queue = VecDeque::from([(root_prop_id, None::<AttributeValueId>)]);

        while let Some((prop_id, maybe_parent_attribute_value_id)) = work_queue.pop_front() {
            // Ensure that we are processing a prop before creating attribute values. Cache the
            // prop kind for later.
            let prop_kind = {
                let mut workspace_snapshot = ctx.workspace_snapshot()?.try_lock()?;
                match workspace_snapshot.get_node_weight_by_id(prop_id)? {
                    NodeWeight::Prop(prop_node_weight) => prop_node_weight.kind(),
                    _ => return Err(ComponentError::PropIdNotAProp(prop_id)),
                }
            };

            // Create an attribute value for the prop.
            let attribute_value = AttributeValue::new(ctx, false)?;

            // AttributeValue --Prop--> Prop
            let mut workspace_snapshot = ctx.workspace_snapshot()?.try_lock()?;
            workspace_snapshot.add_edge(
                attribute_value.id(),
                EdgeWeight::new(change_set, EdgeWeightKind::Prop)?,
                prop_id,
            )?;

            // If it is the root prop, the component should use it, which should
            // only happen once. Otherwise, it should be used by the parent
            // prop.
            match maybe_parent_attribute_value_id {
                Some(parent_attribute_value_id) => {
                    // AttributeValue (Parent) --Contain--> AttributeValue
                    workspace_snapshot.add_edge(
                        parent_attribute_value_id,
                        EdgeWeight::new(change_set, EdgeWeightKind::Contain(None))?,
                        attribute_value.id(),
                    )?;
                }
                None => {
                    // Component --Use--> AttributeValue
                    workspace_snapshot.add_edge(
                        id,
                        EdgeWeight::new(change_set, EdgeWeightKind::Root)?,
                        attribute_value.id(),
                    )?;
                }
            }

            // If there is an outgoing ordering node, we know that we are a container type. We only
            // descend if the current prop we are processing has an "object" kind.
            if PropKind::Object == prop_kind {
                if let Some(ordering_node_idx) = workspace_snapshot
                    .outgoing_targets_for_edge_weight_kind(
                        prop_id,
                        EdgeWeightKindDiscriminants::Ordering,
                    )?
                    .get(0)
                {
                    let ordering_node_weight = workspace_snapshot
                        .get_node_weight(*ordering_node_idx)?
                        .get_ordering_node_weight()?;

                    for &child_prop_id in ordering_node_weight.order() {
                        work_queue.push_back((child_prop_id.into(), Some(attribute_value.id())));
                    }
                } else {
                    // TODO(nick): address this better.
                    unreachable!("object props must have ordering nodes")
                }
            }
        }

        Ok(Self::assemble(id.into(), content))
    }

    async fn get_content_with_hash(
        ctx: &DalContext,
        component_id: ComponentId,
    ) -> ComponentResult<(ContentHash, ComponentContentV1)> {
        let mut workspace_snapshot = ctx.workspace_snapshot()?.try_lock()?;
        let id: Ulid = component_id.into();
        let node_index = workspace_snapshot.get_node_index_by_id(id)?;
        let node_weight = workspace_snapshot.get_node_weight(node_index)?;
        let hash = node_weight.content_hash();

        let content: ComponentContent = ctx
            .content_store()
            .try_lock()?
            .get(&hash)
            .await?
            .ok_or(WorkspaceSnapshotError::MissingContentFromStore(id))?;

        // NOTE(nick,jacob,zack): if we had a v2, then there would be migration logic here.
        let ComponentContent::V1(inner) = content;

        Ok((hash, inner))
    }

    pub async fn list(ctx: &DalContext) -> ComponentResult<Vec<Self>> {
        let mut workspace_snapshot = ctx.workspace_snapshot()?.try_lock()?;

        let mut components = vec![];
        let component_category_node_id =
            workspace_snapshot.get_category_node(None, CategoryNodeKind::Component)?;

        let component_node_indices = workspace_snapshot.outgoing_targets_for_edge_weight_kind(
            component_category_node_id,
            EdgeWeightKindDiscriminants::Use,
        )?;

        let mut node_weights = vec![];
        let mut hashes = vec![];
        for index in component_node_indices {
            let node_weight = workspace_snapshot
                .get_node_weight(index)?
                .get_content_node_weight_of_kind(ContentAddressDiscriminants::Component)?;
            hashes.push(node_weight.content_hash());
            node_weights.push(node_weight);
        }

        let contents: HashMap<ContentHash, ComponentContent> = ctx
            .content_store()
            .try_lock()?
            .get_bulk(hashes.as_slice())
            .await?;

        for node_weight in node_weights {
            match contents.get(&node_weight.content_hash()) {
                Some(content) => {
                    // NOTE(nick,jacob,zack): if we had a v2, then there would be migration logic here.
                    let ComponentContent::V1(inner) = content;

                    components.push(Self::assemble(node_weight.id().into(), inner.to_owned()));
                }
                None => Err(WorkspaceSnapshotError::MissingContentFromStore(
                    node_weight.id(),
                ))?,
            }
        }

        Ok(components)
    }

    pub async fn schema_variant(
        ctx: &DalContext,
        component_id: ComponentId,
    ) -> ComponentResult<SchemaVariant> {
        let schema_variant_id = Self::schema_variant_id(ctx, component_id).await?;
        Ok(SchemaVariant::get_by_id(ctx, schema_variant_id).await?)
    }

    pub async fn schema_variant_id(
        ctx: &DalContext,
        component_id: ComponentId,
    ) -> ComponentResult<SchemaVariantId> {
        let mut workspace_snapshot = ctx.workspace_snapshot()?.try_lock()?;
        let maybe_schema_variant_indices = workspace_snapshot
            .outgoing_targets_for_edge_weight_kind(
                component_id,
                EdgeWeightKindDiscriminants::Use,
            )?;

        let mut schema_variant_id: Option<SchemaVariantId> = None;
        for maybe_schema_variant_index in maybe_schema_variant_indices {
            if let NodeWeight::Content(content) =
                workspace_snapshot.get_node_weight(maybe_schema_variant_index)?
            {
                let content_hash_discriminants: ContentAddressDiscriminants =
                    content.content_address().into();
                if let ContentAddressDiscriminants::SchemaVariant = content_hash_discriminants {
                    // TODO(nick): consider creating a new edge weight kind to make this easier.
                    // We also should use a proper error here.
                    schema_variant_id = match schema_variant_id {
                        None => Some(content.id().into()),
                        Some(_already_found_schema_variant_id) => {
                            panic!("already found a schema variant")
                        }
                    };
                }
            }
        }
        let schema_variant_id =
            schema_variant_id.ok_or(ComponentError::SchemaVariantNotFound(component_id))?;
        Ok(schema_variant_id)
    }

    pub async fn get_by_id(ctx: &DalContext, component_id: ComponentId) -> ComponentResult<Self> {
        let (_, content) = Self::get_content_with_hash(ctx, component_id).await?;
        Ok(Self::assemble(component_id, content))
    }

    pub async fn set_geometry(
        self,
        ctx: &DalContext,
        x: impl Into<String>,
        y: impl Into<String>,
        width: Option<impl Into<String>>,
        height: Option<impl Into<String>>,
    ) -> ComponentResult<Self> {
        let id: ComponentId = self.id;
        let mut component = self;

        let before = ComponentContentV1::from(component.clone());
        component.x = x.into();
        component.y = y.into();
        component.width = width.map(|w| w.into());
        component.height = height.map(|h| h.into());
        let updated = ComponentContentV1::from(component);

        if updated != before {
            let hash = ctx
                .content_store()
                .try_lock()?
                .add(&ComponentContent::V1(updated.clone()))?;

            let mut workspace_snapshot = ctx.workspace_snapshot()?.try_lock()?;
            workspace_snapshot.update_content(ctx.change_set_pointer()?, id.into(), hash)?;
        }

        Ok(Self::assemble(id, updated))
    }

    // TODO(nick): use the prop tree here.
    pub async fn name(&self, _ctx: &DalContext) -> ComponentResult<String> {
        Ok(self.name.clone())
    }

    // TODO(nick): use the prop tree here.
    pub async fn color(&self, _ctx: &DalContext) -> ComponentResult<Option<String>> {
        Ok(None)
    }

    // TODO(nick): use the prop tree here.
    pub async fn get_type(&self, _ctx: &DalContext) -> ComponentResult<ComponentType> {
        Ok(ComponentType::Component)
    }

    pub fn root_attribute_value_id(
        ctx: &DalContext,
        component_id: ComponentId,
    ) -> ComponentResult<AttributeValueId> {
        let mut workspace_snapshot = ctx.workspace_snapshot()?.try_lock()?;

        let mut maybe_root_attribute_value_id = None;
        for target in workspace_snapshot.outgoing_targets_for_edge_weight_kind(
            component_id,
            EdgeWeightKindDiscriminants::Root,
        )? {
            let target_node_weight = workspace_snapshot.get_node_weight(target)?;
            if let NodeWeight::Content(content_node_weight) = target_node_weight {
                let discrim: ContentAddressDiscriminants =
                    content_node_weight.content_address().into();
                if ContentAddressDiscriminants::AttributeValue == discrim {
                    maybe_root_attribute_value_id = match maybe_root_attribute_value_id {
                        Some(already_found_root_attribute_value_id) => {
                            return Err(ComponentError::MultipleRootAttributeValuesFound(
                                target_node_weight.id().into(),
                                already_found_root_attribute_value_id,
                                component_id,
                            ));
                        }
                        None => Some(target_node_weight.id().into()),
                    };
                }
            }
        }
        maybe_root_attribute_value_id
            .ok_or(ComponentError::RootAttributeValueNotFound(component_id))
    }

    pub async fn clone_attributes_from(
        &self,
        ctx: &DalContext,
        component_id: ComponentId,
    ) -> ComponentResult<()> {
        let attribute_values =
            AttributeValue::find_by_attr(ctx, "attribute_context_component_id", &component_id)
                .await?;
        let mut my_attribute_values =
            AttributeValue::find_by_attr(ctx, "attribute_context_component_id", self.id()).await?;

        let mut pasted_attribute_values_by_original = HashMap::new();

        for copied_av in &attribute_values {
            let context = AttributeContextBuilder::from(copied_av.context)
                .set_component_id(*self.id())
                .to_context()?;

            // TODO: should we clone the fb and fbrv?
            let mut pasted_av = if let Some(av) = my_attribute_values
                .iter_mut()
                .find(|av| context.check(av.context))
            {
                av.set_func_binding_id(ctx, copied_av.func_binding_id())
                    .await?;
                av.set_func_binding_return_value_id(ctx, copied_av.func_binding_return_value_id())
                    .await?;
                av.set_key(ctx, copied_av.key()).await?;
                av.clone()
            } else {
                AttributeValue::new(
                    ctx,
                    copied_av.func_binding_id(),
                    copied_av.func_binding_return_value_id(),
                    context,
                    copied_av.key(),
                )
                .await?
            };

            pasted_av
                .set_proxy_for_attribute_value_id(ctx, copied_av.proxy_for_attribute_value_id())
                .await?;
            pasted_av
                .set_sealed_proxy(ctx, copied_av.sealed_proxy())
                .await?;

            pasted_attribute_values_by_original.insert(*copied_av.id(), *pasted_av.id());
        }

        for copied_av in &attribute_values {
            if let Some(copied_index_map) = copied_av.index_map() {
                let pasted_id = pasted_attribute_values_by_original
                    .get(copied_av.id())
                    .ok_or(ComponentError::AttributeValueNotFound)?;

                let mut index_map = IndexMap::new();
                for (key, copied_id) in copied_index_map.order_as_map() {
                    let pasted_id = *pasted_attribute_values_by_original
                        .get(&copied_id)
                        .ok_or(ComponentError::AttributeValueNotFound)?;
                    index_map.push(pasted_id, Some(key));
                }

                ctx.txns()
                    .await?
                    .pg()
                    .query(
                        "UPDATE attribute_values_v1($1, $2) SET index_map = $3 WHERE id = $4",
                        &[
                            ctx.tenancy(),
                            ctx.visibility(),
                            &serde_json::to_value(&index_map)?,
                            &pasted_id,
                        ],
                    )
                    .await?;
            }
        }

        let attribute_prototypes =
            AttributePrototype::find_by_attr(ctx, "attribute_context_component_id", &component_id)
                .await?;
        let mut my_attribute_prototypes =
            AttributePrototype::find_by_attr(ctx, "attribute_context_component_id", self.id())
                .await?;

        let mut pasted_attribute_prototypes_by_original = HashMap::new();
        for copied_ap in &attribute_prototypes {
            let context = AttributeContextBuilder::from(copied_ap.context)
                .set_component_id(*self.id())
                .to_context()?;

            let id = if let Some(ap) = my_attribute_prototypes
                .iter_mut()
                .find(|av| context.check(av.context) && av.key.as_deref() == copied_ap.key())
            {
                ap.set_func_id(ctx, copied_ap.func_id()).await?;
                ap.set_key(ctx, copied_ap.key()).await?;
                *ap.id()
            } else {
                let row = ctx
                    .txns()
                    .await?
                    .pg()
                    .query_one(
                        "SELECT object FROM attribute_prototype_create_v1($1, $2, $3, $4, $5) AS ap",
                        &[
                            ctx.tenancy(),
                            ctx.visibility(),
                            &serde_json::to_value(context)?,
                            &copied_ap.func_id(),
                            &copied_ap.key(),
                        ],
                    )
                    .await?;
                let object: AttributePrototype = standard_model::object_from_row(row)?;
                *object.id()
            };

            pasted_attribute_prototypes_by_original.insert(*copied_ap.id(), id);
        }

        let rows = ctx
            .txns()
            .await?
            .pg()
            .query(
                "SELECT object_id, belongs_to_id
                 FROM attribute_value_belongs_to_attribute_value_v1($1, $2)
                 WHERE object_id = ANY($3) AND belongs_to_id = ANY($3)",
                &[
                    ctx.tenancy(),
                    ctx.visibility(),
                    &attribute_values
                        .iter()
                        .map(|av| *av.id())
                        .collect::<Vec<AttributeValueId>>(),
                ],
            )
            .await?;

        for row in rows {
            let original_object_id: AttributeValueId = row.try_get("object_id")?;
            let original_belongs_to_id: AttributeValueId = row.try_get("belongs_to_id")?;

            let object_id = pasted_attribute_values_by_original
                .get(&original_object_id)
                .ok_or(ComponentError::AttributeValueNotFound)?;
            let belongs_to_id = pasted_attribute_values_by_original
                .get(&original_belongs_to_id)
                .ok_or(ComponentError::AttributeValueNotFound)?;

            ctx.txns()
                .await?
                .pg()
                .query(
                    "INSERT INTO attribute_value_belongs_to_attribute_value
                        (object_id, belongs_to_id, tenancy_workspace_pk, visibility_change_set_pk)
                        VALUES ($1, $2, $3, $4)
                        ON CONFLICT (object_id, tenancy_workspace_pk, visibility_change_set_pk)
                        DO NOTHING",
                    &[
                        &object_id,
                        &belongs_to_id,
                        &ctx.tenancy().workspace_pk(),
                        &ctx.visibility().change_set_pk,
                    ],
                )
                .await?;
        }

        let rows = ctx
            .txns()
            .await?
            .pg()
            .query(
                "SELECT object_id, belongs_to_id
                 FROM attribute_value_belongs_to_attribute_prototype_v1($1, $2)
                 WHERE object_id = ANY($3) AND belongs_to_id = ANY($4)",
                &[
                    ctx.tenancy(),
                    ctx.visibility(),
                    &attribute_values
                        .iter()
                        .map(|av| *av.id())
                        .collect::<Vec<AttributeValueId>>(),
                    &attribute_prototypes
                        .iter()
                        .map(|av| *av.id())
                        .collect::<Vec<AttributePrototypeId>>(),
                ],
            )
            .await?;

        for row in rows {
            let original_object_id: AttributeValueId = row.try_get("object_id")?;
            let original_belongs_to_id: AttributePrototypeId = row.try_get("belongs_to_id")?;

            let object_id = pasted_attribute_values_by_original
                .get(&original_object_id)
                .ok_or(ComponentError::AttributeValueNotFound)?;
            let belongs_to_id = pasted_attribute_prototypes_by_original
                .get(&original_belongs_to_id)
                .ok_or(ComponentError::AttributePrototypeNotFound)?;

            ctx
                .txns()
                .await?
                .pg()
                .query("INSERT INTO attribute_value_belongs_to_attribute_prototype
                        (object_id, belongs_to_id, tenancy_workspace_pk, visibility_change_set_pk)
                        VALUES ($1, $2, $3, $4)
                        ON CONFLICT (object_id, tenancy_workspace_pk, visibility_change_set_pk) DO NOTHING",
                    &[
                        &object_id,
                        &belongs_to_id,
                        &ctx.tenancy().workspace_pk(),
                        &ctx.visibility().change_set_pk,
                    ],
                ).await?;
        }

        Ok(())
    }
}

// impl Component {
//     /// The primary constructor method for creating [`Components`](Self). It returns a new
//     /// [`Component`] with a corresponding [`Node`](crate::Node).
//     ///
//     /// If you would like to use the default [`SchemaVariant`](crate::SchemaVariant) for
//     /// a [`Schema`](crate::Schema) rather than
//     /// a specific [`SchemaVariantId`](crate::SchemaVariant), use
//     /// [`Self::new_for_default_variant_from_schema()`].
//     #[instrument(skip_all)]
//     pub async fn new(
//         ctx: &DalContext,
//         name: impl AsRef<str>,
//         schema_variant_id: SchemaVariantId,
//     ) -> ComponentResult<(Self, Node)> {
//         let schema_variant = SchemaVariant::get_by_id(ctx, &schema_variant_id)
//             .await?
//             .ok_or(SchemaVariantError::NotFound(schema_variant_id))?;

//         // Ensure components are not created unless the variant has been finalized at least once.
//         if !schema_variant.finalized_once() {
//             return Err(ComponentError::SchemaVariantNotFinalized(schema_variant_id));
//         }

//         let schema = schema_variant
//             .schema(ctx)
//             .await?
//             .ok_or(SchemaVariantError::MissingSchema(schema_variant_id))?;
//         let actor_user_pk = match ctx.history_actor() {
//             HistoryActor::User(user_pk) => Some(*user_pk),
//             _ => None,
//         };

// let row = ctx
//     .txns()
//     .await?
//     .pg()
//     .query_one(
//         "SELECT object FROM component_create_v1($1, $2, $3, $4, $5)",
//         &[
//             ctx.tenancy(),
//             ctx.visibility(),
//             &actor_user_pk,
//             &schema.component_kind().as_ref(),
//             schema_variant.id(),
//         ],
//     )
//     .await?;

// let component: Component = standard_model::finish_create_from_row(ctx, row).await?;

//         // Need to flesh out node so that the template data is also included in the node we
//         // persist. But it isn't, - our node is anemic.
//         let node = Node::new(ctx, &NodeKind::Configuration).await?;
//         node.set_component(ctx, component.id()).await?;
//         component.set_name(ctx, Some(name.as_ref())).await?;

//         Ok((component, node))
//     }

//     /// A secondary constructor method that finds the default
//     /// [`SchemaVariant`](crate::SchemaVariant) for a given [`SchemaId`](crate::Schema). Once found,
//     /// the [`primary constructor method`](Self::new) is called.
//     pub async fn new_for_default_variant_from_schema(
//         ctx: &DalContext,
//         name: impl AsRef<str>,
//         schema_id: SchemaId,
//     ) -> ComponentResult<(Self, Node)> {
//         let schema = Schema::get_by_id(ctx, &schema_id)
//             .await?
//             .ok_or(SchemaError::NotFound(schema_id))?;

//         let schema_variant_id = schema
//             .default_schema_variant_id()
//             .ok_or(SchemaError::NoDefaultVariant(schema_id))?;

//         Self::new(ctx, name, *schema_variant_id).await
//     }

//     standard_model_accessor!(kind, Enum(ComponentKind), ComponentResult);
//     standard_model_accessor!(needs_destroy, bool, ComponentResult);
//     standard_model_accessor!(deletion_user_pk, Option<Pk(UserPk)>, ComponentResult);

//     standard_model_belongs_to!(
//         lookup_fn: schema,
//         set_fn: set_schema,
//         unset_fn: unset_schema,
//         table: "component_belongs_to_schema",
//         model_table: "schemas",
//         belongs_to_id: SchemaId,
//         returns: Schema,
//         result: ComponentResult,
//     );

//     standard_model_belongs_to!(
//         lookup_fn: schema_variant,
//         set_fn: set_schema_variant,
//         unset_fn: unset_schema_variant,
//         table: "component_belongs_to_schema_variant",
//         model_table: "schema_variants",
//         belongs_to_id: SchemaVariantId,
//         returns: SchemaVariant,
//         result: ComponentResult,
//     );

//     standard_model_has_many!(
//         lookup_fn: node,
//         table: "node_belongs_to_component",
//         model_table: "nodes",
//         returns: Node,
//         result: ComponentResult,
//     );

//     pub fn tenancy(&self) -> &Tenancy {
//         &self.tenancy
//     }

//     /// List [`Sockets`](crate::Socket) with a given
//     /// [`SocketEdgeKind`](crate::socket::SocketEdgeKind).
//     #[instrument(skip_all)]
//     pub async fn list_sockets_for_kind(
//         ctx: &DalContext,
//         component_id: ComponentId,
//         socket_edge_kind: SocketEdgeKind,
//     ) -> ComponentResult<Vec<Socket>> {
//         let rows = ctx
//             .txns()
//             .await?
//             .pg()
//             .query(
//                 LIST_SOCKETS_FOR_SOCKET_EDGE_KIND,
//                 &[
//                     ctx.tenancy(),
//                     ctx.visibility(),
//                     &component_id,
//                     &(socket_edge_kind.to_string()),
//                 ],
//             )
//             .await?;
//         Ok(standard_model::objects_from_rows(rows)?)
//     }

//     /// Find [`Self`] with a provided [`NodeId`](crate::Node).
//     #[instrument(skip_all)]
//     pub async fn find_for_node(ctx: &DalContext, node_id: NodeId) -> ComponentResult<Option<Self>> {
//         let row = ctx
//             .txns()
//             .await?
//             .pg()
//             .query_opt(FIND_FOR_NODE, &[ctx.tenancy(), ctx.visibility(), &node_id])
//             .await?;
//         Ok(standard_model::object_option_from_row_option(row)?)
//     }

//     /// Find the [`AttributeValue`](crate::AttributeValue) whose
//     /// [`context`](crate::AttributeContext) corresponds to the following:
//     ///
//     /// - The [`PropId`](crate::Prop) corresponding to the child [`Prop`](crate::Prop) of "/root/si"
//     ///   whose name matches the provided
//     ///   [`SiPropChild`](crate::schema::variant::root_prop::SiPropChild)
//     /// - The [`ComponentId`](Self) matching the provided [`ComponentId`](Self).
//     ///
//     /// _Note:_ if the type has never been updated, this will find the _default_
//     /// [`AttributeValue`](crate::AttributeValue) where the [`ComponentId`](Self) is unset.
//     #[instrument(skip_all)]
//     pub async fn find_si_child_attribute_value(
//         ctx: &DalContext,
//         component_id: ComponentId,
//         schema_variant_id: SchemaVariantId,
//         si_prop_child: SiPropChild,
//     ) -> ComponentResult<AttributeValue> {
//         let si_child_prop_name = si_prop_child.prop_name();
//         let row = ctx
//             .txns()
//             .await?
//             .pg()
//             .query_one(
//                 FIND_SI_CHILD_PROP_ATTRIBUTE_VALUE,
//                 &[
//                     ctx.tenancy(),
//                     ctx.visibility(),
//                     &component_id,
//                     &schema_variant_id,
//                     &si_child_prop_name,
//                 ],
//             )
//             .await?;
//         Ok(object_from_row(row)?)
//     }

//     #[instrument(skip_all)]
//     pub async fn is_in_tenancy(ctx: &DalContext, id: ComponentId) -> ComponentResult<bool> {
//         let row = ctx
//             .txns()
//             .await?
//             .pg()
//             .query_opt(
//                 "SELECT id FROM components WHERE id = $1 AND in_tenancy_v1($2, components.tenancy_workspace_pk) LIMIT 1",
//                 &[
//                     &id,
//                     ctx.tenancy(),
//                 ],
//             )
//             .await?;
//         Ok(row.is_some())
//     }

//     #[instrument(skip_all)]
//     pub async fn list_for_schema_variant(
//         ctx: &DalContext,
//         schema_variant_id: SchemaVariantId,
//     ) -> ComponentResult<Vec<Component>> {
//         let rows = ctx
//             .txns()
//             .await?
//             .pg()
//             .query(
//                 LIST_FOR_SCHEMA_VARIANT,
//                 &[ctx.tenancy(), ctx.visibility(), &schema_variant_id],
//             )
//             .await?;

//         let mut results = Vec::new();
//         for row in rows.into_iter() {
//             let json: serde_json::Value = row.try_get("object")?;
//             let object: Self = serde_json::from_value(json)?;
//             results.push(object);
//         }

//         Ok(results)
//     }

//     /// Sets the "/root/si/name" for [`self`](Self).
//     #[instrument(skip_all)]
//     pub async fn set_name<T: Serialize + std::fmt::Debug + std::clone::Clone>(
//         &self,
//         ctx: &DalContext,
//         value: Option<T>,
//     ) -> ComponentResult<()> {
//         let schema_variant_id = Self::schema_variant_id(ctx, self.id).await?;
//         let attribute_value =
//             Self::find_si_child_attribute_value(ctx, self.id, schema_variant_id, SiPropChild::Name)
//                 .await?;

//         // Before we set the name, ensure that another function is not setting the name (e.g.
//         // something different than "unset" or "setString").
//         let attribute_prototype = attribute_value
//             .attribute_prototype(ctx)
//             .await?
//             .ok_or_else(|| ComponentError::MissingAttributePrototype(*attribute_value.id()))?;
//         let prototype_func = Func::get_by_id(ctx, &attribute_prototype.func_id())
//             .await?
//             .ok_or_else(|| {
//                 ComponentError::MissingAttributePrototypeFunction(*attribute_prototype.id())
//             })?;
//         let name = prototype_func.name();
//         if name != "si:unset" && name != "si:setString" {
//             return Ok(());
//         }

//         let attribute_context = AttributeContext::builder()
//             .set_component_id(self.id)
//             .set_prop_id(attribute_value.context.prop_id())
//             .to_context()?;

//         let json_value = match value.clone() {
//             Some(v) => Some(serde_json::to_value(v)?),
//             None => None,
//         };

//         let parent_attribute_value = attribute_value
//             .parent_attribute_value(ctx)
//             .await?
//             .ok_or_else(|| ComponentError::ParentAttributeValueNotFound(*attribute_value.id()))?;
//         let (_, _) = AttributeValue::update_for_context(
//             ctx,
//             *attribute_value.id(),
//             Some(*parent_attribute_value.id()),
//             attribute_context,
//             json_value,
//             None,
//         )
//         .await?;

//         Ok(())
//     }

//     #[instrument(skip_all)]
//     pub async fn set_deleted_at(
//         &self,
//         ctx: &DalContext,
//         value: Option<DateTime<Utc>>,
//     ) -> ComponentResult<Option<DateTime<Utc>>> {
//         let json_value = match value {
//             Some(v) => Some(serde_json::to_value(v)?),
//             None => None,
//         };

//         let attribute_value = Self::root_prop_child_attribute_value_for_component(
//             ctx,
//             self.id,
//             RootPropChild::DeletedAt,
//         )
//         .await?;
//         let parent_attribute_value = attribute_value
//             .parent_attribute_value(ctx)
//             .await?
//             .ok_or_else(|| ComponentError::ParentAttributeValueNotFound(*attribute_value.id()))?;
//         let attribute_context = AttributeContext::builder()
//             .set_component_id(self.id)
//             .set_prop_id(attribute_value.context.prop_id())
//             .to_context()?;
//         let (_, _) = AttributeValue::update_for_context(
//             ctx,
//             *attribute_value.id(),
//             Some(*parent_attribute_value.id()),
//             attribute_context,
//             json_value,
//             None,
//         )
//         .await?;

//         Ok(value)
//     }

//     /// Return the name of the [`Component`](Self) for the provided [`ComponentId`](Self).
//     #[instrument(skip_all)]
//     pub async fn find_name(ctx: &DalContext, component_id: ComponentId) -> ComponentResult<String> {
//         let row = ctx
//             .txns()
//             .await?
//             .pg()
//             .query_one(FIND_NAME, &[ctx.tenancy(), ctx.visibility(), &component_id])
//             .await?;
//         let component_name: Value = row.try_get("component_name")?;
//         let component_name: Option<String> = serde_json::from_value(component_name)?;
//         let component_name = component_name.ok_or(ComponentError::NameIsUnset(component_id))?;
//         Ok(component_name)
//     }

//     /// Calls [`Self::find_name()`] and provides the "id" off [`self`](Self).
//     pub async fn name(&self, ctx: &DalContext) -> ComponentResult<String> {
//         Self::find_name(ctx, self.id).await
//     }

//     /// Grabs the [`AttributeValue`](crate::AttributeValue) corresponding to the
//     /// [`RootPropChild`](crate::RootPropChild) [`Prop`](crate::Prop) for the given
//     /// [`Component`](Self).
//     #[instrument(skip_all)]
//     pub async fn root_prop_child_attribute_value_for_component(
//         ctx: &DalContext,
//         component_id: ComponentId,
//         root_prop_child: RootPropChild,
//     ) -> ComponentResult<AttributeValue> {
//         let row = ctx
//             .txns()
//             .await?
//             .pg()
//             .query_one(
//                 ROOT_CHILD_ATTRIBUTE_VALUE_FOR_COMPONENT,
//                 &[
//                     ctx.tenancy(),
//                     ctx.visibility(),
//                     &root_prop_child.as_str(),
//                     &component_id,
//                 ],
//             )
//             .await?;
//         Ok(object_from_row(row)?)
//     }

//     /// List the connected input [`Sockets`](crate::Socket) for a given [`ComponentId`](Self) and
//     /// [`AttributeValueId`](crate::AttributeValue) whose [`context`](crate::AttributeContext)'s
//     /// least specific field corresponding to a [`PropId`](crate::Prop). In other words, this is
//     /// the list of input [`Sockets`](crate::Socket) with incoming connections from other
//     /// [`Component(s)`](Self) that the given [`AttributeValue`](crate::AttributeValue) depends on.
//     ///
//     /// ```raw
//     ///                      ┌────────────────────────────┐
//     ///                      │ This                       │
//     ///                      │ Component                  │
//     /// ┌───────────┐        │         ┌────────────────┐ │
//     /// │ Another   │        │    ┌───►│ AttributeValue │ │
//     /// │ Component │        │    │    │ for Prop       │ │
//     /// │           │        │    │    └────────────────┘ │
//     /// │  ┌────────┤        ├────┴─────────┐             │
//     /// │  │ Output ├───────►│ Input        │             │
//     /// │  │ Socket │        │ Socket       │             │
//     /// │  │        │        │ (list these) │             │
//     /// └──┴────────┘        └──────────────┴─────────────┘
//     /// ```
//     ///
//     /// _Warning: users of this query must ensure that the
//     /// [`AttributeValueId`](crate::AttributeValue) provided has a
//     /// [`context`](crate::AttributeContext) whose least specific field corresponds to a
//     /// [`PropId`](crate::Prop)._
//     #[instrument(skip_all)]
//     pub async fn list_connected_input_sockets_for_attribute_value(
//         ctx: &DalContext,
//         attribute_value_id: AttributeValueId,
//         component_id: ComponentId,
//     ) -> ComponentResult<Vec<Socket>> {
//         let rows = ctx
//             .txns()
//             .await?
//             .pg()
//             .query(
//                 LIST_CONNECTED_INPUT_SOCKETS_FOR_ATTRIBUTE_VALUE,
//                 &[
//                     ctx.tenancy(),
//                     ctx.visibility(),
//                     &attribute_value_id,
//                     &component_id,
//                 ],
//             )
//             .await?;
//         Ok(standard_model::objects_from_rows(rows)?)
//     }

//     /// Find the [`SchemaVariantId`](crate::SchemaVariantId) that belongs to the provided
//     /// [`Component`](crate::Component).
//     pub async fn schema_variant_id(
//         ctx: &DalContext,
//         component_id: ComponentId,
//     ) -> ComponentResult<SchemaVariantId> {
//         let row = ctx
//             .txns()
//             .await?
//             .pg()
//             .query_one(
//                 "select belongs_to_id as schema_variant_id from
//                     component_belongs_to_schema_variant_v1($1, $2)
//                     where object_id = $3
//                 ",
//                 &[ctx.tenancy(), ctx.visibility(), &component_id],
//             )
//             .await?;

//         Ok(row.try_get("schema_variant_id")?)
//     }

//     /// Find the [`SchemaId`](crate::SchemaId) that belongs to the provided
//     /// [`Component`](crate::Component).
//     pub async fn schema_id(
//         ctx: &DalContext,
//         component_id: ComponentId,
//     ) -> ComponentResult<SchemaId> {
//         let row = ctx
//             .txns()
//             .await?
//             .pg()
//             .query_one(
//                 "select belongs_to_id as schema_id from
//                     component_belongs_to_schema_v1($1, $2)
//                     where object_id = $3
//                 ",
//                 &[ctx.tenancy(), ctx.visibility(), &component_id],
//             )
//             .await?;

//         Ok(row.try_get("schema_id")?)
//     }

//     /// Gets the [`ComponentType`](crate::ComponentType) of [`self`](Self).
//     ///
//     /// Mutate this with [`Self::set_type()`].
//     pub async fn get_type(&self, ctx: &DalContext) -> ComponentResult<ComponentType> {
//         let schema_variant_id = Self::schema_variant_id(ctx, self.id).await?;
//         let type_attribute_value =
//             Self::find_si_child_attribute_value(ctx, self.id, schema_variant_id, SiPropChild::Type)
//                 .await?;
//         let raw_value = type_attribute_value.get_value(ctx).await?.ok_or_else(|| {
//             ComponentError::ComponentTypeIsNone(self.id, *type_attribute_value.id())
//         })?;
//         let component_type: ComponentType = serde_json::from_value(raw_value)?;
//         Ok(component_type)
//     }

//     /// Gets the protected attribute value of [`self`](Self).
//     pub async fn get_protected(&self, ctx: &DalContext) -> ComponentResult<bool> {
//         let schema_variant_id = Self::schema_variant_id(ctx, self.id).await?;
//         let protected_attribute_value = Self::find_si_child_attribute_value(
//             ctx,
//             self.id,
//             schema_variant_id,
//             SiPropChild::Protected,
//         )
//         .await?;
//         let raw_value = protected_attribute_value
//             .get_value(ctx)
//             .await?
//             .ok_or_else(|| {
//                 ComponentError::ComponentProtectionIsNone(self.id, *protected_attribute_value.id())
//             })?;
//         let protected: bool = serde_json::from_value(raw_value)?;
//         Ok(protected)
//     }

// /// Sets the field corresponding to "/root/si/type" for the [`Component`]. Possible values
// /// are limited to variants of [`ComponentType`](crate::ComponentType).
// #[instrument(skip(ctx))]
// pub async fn set_type(
//     &self,
//     ctx: &DalContext,
//     component_type: ComponentType,
// ) -> ComponentResult<()> {
//     // anytime a component_type is changed to a Configuration Frame,
//     // we delete all current edges that were configured for the previously
//     // set component_type (aka AggregationFrame and Component)
//     // The 2 other component_types can retain their edges.
//     if let ComponentType::ConfigurationFrame = component_type {
//         let edges = Edge::list_for_component(ctx, self.id).await?;
//         for mut edge in edges {
//             edge.delete_and_propagate(ctx).await?;
//         }
//     }

//     let schema_variant_id = Self::schema_variant_id(ctx, self.id).await?;
//     let type_attribute_value =
//         Self::find_si_child_attribute_value(ctx, self.id, schema_variant_id, SiPropChild::Type)
//             .await?;

//         // If we are setting the type for the first time, we will need to mutate the context to
//         // be component-specific. This is because the attribute value will have an unset component
//         // id and we will need to deviate from the schema variant default component type.
//         let attribute_context = if type_attribute_value.context.is_component_unset() {
//             AttributeContextBuilder::from(type_attribute_value.context)
//                 .set_component_id(self.id)
//                 .to_context()?
//         } else {
//             type_attribute_value.context
//         };

// let si_attribute_value = type_attribute_value
//     .parent_attribute_value(ctx)
//     .await?
//     .ok_or_else(|| {
//         ComponentError::ParentAttributeValueNotFound(*type_attribute_value.id())
//     })?;
// AttributeValue::update_for_context(
//     ctx,
//     *type_attribute_value.id(),
//     Some(*si_attribute_value.id()),
//     attribute_context,
//     Some(serde_json::to_value(component_type)?),
//     None,
// )
// .await?;

//         Ok(())
//     }

// pub async fn delete_and_propagate(&mut self, ctx: &DalContext) -> ComponentResult<()> {
//     // Block deletion of frames with children
//     if self.get_type(ctx).await? != ComponentType::Component {
//         let frame_edges = Edge::list_for_component(ctx, self.id).await?;
//         let frame_node = self
//             .node(ctx)
//             .await?
//             .pop()
//             .ok_or(ComponentError::NodeNotFoundForComponent(self.id))?;
//         let frame_socket = Socket::find_frame_socket_for_node(
//             ctx,
//             *frame_node.id(),
//             SocketEdgeKind::ConfigurationInput,
//         )
//         .await?;
//         let connected_children = frame_edges
//             .into_iter()
//             .filter(|edge| {
//                 edge.head_node_id() == *frame_node.id()
//                     && edge.head_socket_id() == *frame_socket.id()
//             })
//             .count();
//         if connected_children > 0 {
//             return Err(ComponentError::FrameHasAttachedComponents);
//         }
//     }

//         self.set_deleted_at(ctx, Some(Utc::now())).await?;

//         if self.get_protected(ctx).await? {
//             return Err(ComponentError::ComponentProtected(self.id));
//         }

//         let actor_user_pk = match ctx.history_actor() {
//             HistoryActor::User(user_pk) => Some(*user_pk),
//             _ => None,
//         };

//         let has_resource = self.resource(ctx).await?.payload.is_some();
//         let rows = ctx
//             .txns()
//             .await?
//             .pg()
//             .query(
//                 "SELECT * FROM component_delete_and_propagate_v1($1, $2, $3, $4, $5)",
//                 &[
//                     ctx.tenancy(),
//                     ctx.visibility(),
//                     self.id(),
//                     &actor_user_pk,
//                     &has_resource,
//                 ],
//             )
//             .await?;
//         let mut attr_values: Vec<AttributeValue> = standard_model::objects_from_rows(rows)?;

//         for attr_value in attr_values.iter_mut() {
//             attr_value.update_from_prototype_function(ctx).await?;
//         }

//         let ids = attr_values.iter().map(|av| *av.id()).collect();

//         ctx.enqueue_job(DependentValuesUpdate::new(
//             ctx.access_builder(),
//             *ctx.visibility(),
//             ids,
//         ))
//         .await?;

//         Ok(())
//     }

//     pub async fn restore_and_propagate(
//         ctx: &DalContext,
//         component_id: ComponentId,
//     ) -> ComponentResult<Option<Self>> {
//         // Check if component has deleted frame before restoring
//         let component = {
//             let ctx_with_deleted = &ctx.clone_with_delete_visibility();

//             let component = Self::get_by_id(ctx_with_deleted, &component_id)
//                 .await?
//                 .ok_or_else(|| ComponentError::NotFound(component_id))?;

//             let sockets = Socket::list_for_component(ctx_with_deleted, component_id).await?;

//             let maybe_socket_to_parent = sockets.iter().find(|socket| {
//                 socket.name() == "Frame"
//                     && *socket.edge_kind() == SocketEdgeKind::ConfigurationOutput
//             });

//             let edges_with_deleted = Edge::list(ctx_with_deleted).await?;

//             let mut maybe_deleted_parent_id = None;

//             if let Some(socket_to_parent) = maybe_socket_to_parent {
//                 for edge in &edges_with_deleted {
//                     if edge.tail_object_id() == (*component.id()).into()
//                         && edge.tail_socket_id() == *socket_to_parent.id()
//                         && (edge.visibility().deleted_at.is_some() && edge.deleted_implicitly())
//                     {
//                         maybe_deleted_parent_id = Some(edge.head_object_id().into());
//                         break;
//                     }
//                 }
//             };

//             if let Some(parent_id) = maybe_deleted_parent_id {
//                 let parent_comp = Self::get_by_id(ctx_with_deleted, &parent_id)
//                     .await?
//                     .ok_or_else(|| ComponentError::NotFound(parent_id))?;

//                 if parent_comp.visibility().deleted_at.is_some() {
//                     return Err(ComponentError::InsideDeletedFrame(component_id, parent_id));
//                 }
//             }

//             component
//         };

//         component.set_deleted_at(ctx, None).await?;

//         let rows = ctx
//             .txns()
//             .await?
//             .pg()
//             .query(
//                 "SELECT * FROM component_restore_and_propagate_v1($1, $2, $3)",
//                 &[ctx.tenancy(), ctx.visibility(), &component_id],
//             )
//             .await?;
//         let mut attr_values: Vec<AttributeValue> = standard_model::objects_from_rows(rows)?;

//         for attr_value in &mut attr_values {
//             attr_value.update_from_prototype_function(ctx).await?;
//         }

//         let ids = attr_values.iter().map(|av| *av.id()).collect();

//         ctx.enqueue_job(DependentValuesUpdate::new(
//             ctx.access_builder(),
//             *ctx.visibility(),
//             ids,
//         ))
//         .await?;

//         Ok(Component::get_by_id(ctx, &component_id).await?)
//     }

//     /// Finds the "color" that the [`Component`] should be in the [`Diagram`](crate::Diagram).
//     pub async fn color(&self, ctx: &DalContext) -> ComponentResult<Option<String>> {
//         let schema_variant_id = Self::schema_variant_id(ctx, self.id).await?;
//         let color_attribute_value = Component::find_si_child_attribute_value(
//             ctx,
//             self.id,
//             schema_variant_id,
//             SiPropChild::Color,
//         )
//         .await?;
//         let color = color_attribute_value
//             .get_value(ctx)
//             .await?
//             .map(serde_json::from_value)
//             .transpose()?;
//         Ok(color)
//     }

//     /// Check if the [`Component`] has been fully destroyed.
//     pub fn is_destroyed(&self) -> bool {
//         self.visibility.deleted_at.is_some() && !self.needs_destroy()
//     }
// }

#[derive(Clone, Deserialize, Serialize, Debug, PartialEq, Eq)]
#[serde(rename_all = "camelCase")]
pub struct ComponentCreatedPayload {
    success: bool,
}

impl WsEvent {
    pub async fn component_created(ctx: &DalContext) -> WsEventResult<Self> {
        WsEvent::new(
            ctx,
            WsPayload::ComponentCreated(ComponentCreatedPayload { success: true }),
        )
        .await
    }
}<|MERGE_RESOLUTION|>--- conflicted
+++ resolved
@@ -3,15 +3,8 @@
 
 use content_store::{ContentHash, Store, StoreError};
 use serde::{Deserialize, Serialize};
-<<<<<<< HEAD
 use std::collections::{HashMap, VecDeque};
 use strum::EnumDiscriminants;
-=======
-use serde_json::Value;
-use si_data_nats::NatsError;
-use si_data_pg::PgError;
-use std::collections::HashMap;
->>>>>>> 86f27278
 use strum::{AsRefStr, Display, EnumIter, EnumString};
 use telemetry::prelude::*;
 use thiserror::Error;
@@ -30,21 +23,8 @@
 use crate::workspace_snapshot::node_weight::{NodeWeight, NodeWeightError};
 use crate::workspace_snapshot::WorkspaceSnapshotError;
 use crate::{
-<<<<<<< HEAD
     pk, AttributeValue, AttributeValueId, DalContext, PropId, PropKind, SchemaVariant,
     SchemaVariantId, Timestamp, TransactionsError, WsEvent, WsEventResult, WsPayload,
-=======
-    impl_standard_model, node::NodeId, pk, provider::internal::InternalProviderError,
-    standard_model, standard_model_accessor, standard_model_belongs_to, standard_model_has_many,
-    ActionPrototypeError, AttributeContext, AttributeContextBuilderError, AttributeContextError,
-    AttributePrototype, AttributePrototypeArgumentError, AttributePrototypeError,
-    AttributePrototypeId, AttributeReadContext, ComponentType, DalContext, EdgeError,
-    ExternalProviderError, FixError, FixId, Func, FuncBackendKind, FuncError, HistoryActor,
-    HistoryEventError, IndexMap, Node, NodeError, PropError, RootPropChild, Schema, SchemaError,
-    SchemaId, Socket, StandardModel, StandardModelError, Tenancy, Timestamp, TransactionsError,
-    UserPk, ValidationPrototypeError, ValidationResolverError, Visibility, WorkspaceError, WsEvent,
-    WsEventResult, WsPayload,
->>>>>>> 86f27278
 };
 
 pub mod resource;
@@ -65,7 +45,6 @@
 
 #[derive(Debug, Error)]
 pub enum ComponentError {
-<<<<<<< HEAD
     #[error("attribute value error: {0}")]
     AttributeValue(#[from] AttributeValueError),
     #[error("change set error: {0}")]
@@ -80,119 +59,6 @@
     PropIdNotAProp(PropId),
     #[error("root attribute value not found for component: {0}")]
     RootAttributeValueNotFound(ComponentId),
-=======
-    #[error(transparent)]
-    ActionPrototype(#[from] ActionPrototypeError),
-    #[error("attribute context error: {0}")]
-    AttributeContext(#[from] AttributeContextError),
-    #[error("attribute context builder error: {0}")]
-    AttributeContextBuilder(#[from] AttributeContextBuilderError),
-    #[error(transparent)]
-    AttributePrototype(#[from] AttributePrototypeError),
-    /// Found an [`AttributePrototypeArgumentError`](crate::AttributePrototypeArgumentError).
-    #[error("attribute prototype argument error: {0}")]
-    AttributePrototypeArgument(#[from] AttributePrototypeArgumentError),
-    #[error("attribute prototype not found")]
-    AttributePrototypeNotFound,
-    #[error("attribute value error: {0}")]
-    AttributeValue(#[from] AttributeValueError),
-    #[error("attribute value not found")]
-    AttributeValueNotFound,
-    #[error("attribute value not found for context: {0:?}")]
-    AttributeValueNotFoundForContext(AttributeReadContext),
-    #[error("cannot update the resource tree when in a change set")]
-    CannotUpdateResourceTreeInChangeSet,
-    #[error(transparent)]
-    CodeView(#[from] CodeViewError),
-    #[error("component marked as protected: {0}")]
-    ComponentProtected(ComponentId),
-    /// No "protected" boolean was found for the appropriate
-    /// [`AttributeValue`](crate::AttributeValue) and [`Component`](crate::Component). In other
-    /// words, the value contained in the [`AttributeValue`](crate::AttributeValue) was "none".
-    #[error("component protection is none for component ({0}) and attribute value ({1}")]
-    ComponentProtectionIsNone(ComponentId, AttributeValueId),
-    /// No [`ComponentType`](crate::ComponentType) was found for the appropriate
-    /// [`AttributeValue`](crate::AttributeValue) and [`Component`](crate::Component). In other
-    /// words, the value contained in the [`AttributeValue`](crate::AttributeValue) was "none".
-    #[error("component type is none for component ({0}) and attribute value ({1})")]
-    ComponentTypeIsNone(ComponentId, AttributeValueId),
-    #[error(transparent)]
-    ComponentView(#[from] ComponentViewError),
-    #[error(transparent)]
-    ContextTransaction(#[from] TransactionsError),
-    #[error("edge error: {0}")]
-    Edge(#[from] EdgeError),
-    /// Found an [`ExternalProviderError`](crate::ExternalProviderError).
-    #[error("external provider error: {0}")]
-    ExternalProvider(#[from] ExternalProviderError),
-    #[error("fix error: {0}")]
-    Fix(#[from] Box<FixError>),
-    #[error("fix not found for id: {0}")]
-    FixNotFound(FixId),
-    #[error("fix resolver error: {0}")]
-    FixResolver(#[from] FixResolverError),
-    #[error("found child attribute value of a map without a key: {0}")]
-    FoundMapEntryWithoutKey(AttributeValueId),
-    #[error("unable to delete frame due to attached components")]
-    FrameHasAttachedComponents,
-    #[error("func error: {0}")]
-    Func(#[from] FuncError),
-    #[error("func binding error: {0}")]
-    FuncBinding(#[from] FuncBindingError),
-    #[error(transparent)]
-    FuncBindingReturnValue(#[from] FuncBindingReturnValueError),
-    #[error("func binding return value: {0} not found")]
-    FuncBindingReturnValueNotFound(FuncBindingReturnValueId),
-    #[error("history event error: {0}")]
-    HistoryEvent(#[from] HistoryEventError),
-    /// No "protected" boolean was found for the appropriate
-    #[error("component({0}) can't be restored because it's inside a deleted frame ({1})")]
-    InsideDeletedFrame(ComponentId, ComponentId),
-    #[error("internal provider error: {0}")]
-    InternalProvider(#[from] InternalProviderError),
-    #[error("invalid context(s) provided for diff")]
-    InvalidContextForDiff,
-    #[error("invalid func backend kind (0:?) for checking validations (need validation kind)")]
-    InvalidFuncBackendKindForValidations(FuncBackendKind),
-    #[error("attribute value does not have a prototype: {0}")]
-    MissingAttributePrototype(AttributeValueId),
-    #[error("attribute prototype does not have a function: {0}")]
-    MissingAttributePrototypeFunction(AttributePrototypeId),
-    #[error("no func binding return value for leaf entry name: {0}")]
-    MissingFuncBindingReturnValueIdForLeafEntryName(String),
-    #[error("/root/si/name is unset for component {0}")]
-    NameIsUnset(ComponentId),
-    #[error("nats txn error: {0}")]
-    Nats(#[from] NatsError),
-    #[error("node error: {0}")]
-    NodeError(#[from] NodeError),
-    #[error("node not found for component: {0}")]
-    NodeNotFoundForComponent(ComponentId),
-    #[error("no schema for component {0}")]
-    NoSchema(ComponentId),
-    #[error("no schema variant for component {0}")]
-    NoSchemaVariant(ComponentId),
-    #[error("component not found: {0}")]
-    NotFound(ComponentId),
-    #[error("not found for node: {0}")]
-    NotFoundForNode(NodeId),
-    /// A parent [`AttributeValue`](crate::AttributeValue) was not found for the specified
-    /// [`AttributeValueId`](crate::AttributeValue).
-    #[error("parent attribute value not found for attribute value: {0}")]
-    ParentAttributeValueNotFound(AttributeValueId),
-    #[error("pg error: {0}")]
-    Pg(#[from] PgError),
-    #[error(transparent)]
-    PgPool(#[from] si_data_pg::PgPoolError),
-    #[error("prop error: {0}")]
-    Prop(#[from] PropError),
-    #[error("qualification error: {0}")]
-    Qualification(#[from] QualificationError),
-    #[error("qualification result for {0} on component {1} has no value")]
-    QualificationResultEmpty(String, ComponentId),
-    #[error("schema error: {0}")]
-    Schema(#[from] SchemaError),
->>>>>>> 86f27278
     #[error("schema variant error: {0}")]
     SchemaVariant(#[from] SchemaVariantError),
     #[error("schema variant not found for component: {0}")]
@@ -282,45 +148,6 @@
             width: value.width,
             height: value.height,
         }
-<<<<<<< HEAD
-=======
-
-        let schema = schema_variant
-            .schema(ctx)
-            .await?
-            .ok_or(SchemaVariantError::MissingSchema(schema_variant_id))?;
-        let actor_user_pk = match ctx.history_actor() {
-            HistoryActor::User(user_pk) => Some(*user_pk),
-            _ => None,
-        };
-
-        let row = ctx
-            .txns()
-            .await?
-            .pg()
-            .query_one(
-                "SELECT object FROM component_create_v1($1, $2, $3, $4, $5)",
-                &[
-                    ctx.tenancy(),
-                    ctx.visibility(),
-                    &actor_user_pk,
-                    &schema.component_kind().as_ref(),
-                    schema_variant.id(),
-                ],
-            )
-            .await?;
-
-        let component: Component = standard_model::finish_create_from_row(ctx, row).await?;
-
-        // Need to flesh out node so that the template data is also included in the node we
-        // persist. But it isn't, - our node is anemic.
-        let node = Node::new(ctx, &NodeKind::Configuration).await?;
-        node.set_component(ctx, component.id()).await?;
-
-        component.set_name(ctx, Some(name.as_ref())).await?;
-
-        Ok((component, node))
->>>>>>> 86f27278
     }
 }
 
@@ -706,232 +533,6 @@
         }
         maybe_root_attribute_value_id
             .ok_or(ComponentError::RootAttributeValueNotFound(component_id))
-    }
-
-    pub async fn clone_attributes_from(
-        &self,
-        ctx: &DalContext,
-        component_id: ComponentId,
-    ) -> ComponentResult<()> {
-        let attribute_values =
-            AttributeValue::find_by_attr(ctx, "attribute_context_component_id", &component_id)
-                .await?;
-        let mut my_attribute_values =
-            AttributeValue::find_by_attr(ctx, "attribute_context_component_id", self.id()).await?;
-
-        let mut pasted_attribute_values_by_original = HashMap::new();
-
-        for copied_av in &attribute_values {
-            let context = AttributeContextBuilder::from(copied_av.context)
-                .set_component_id(*self.id())
-                .to_context()?;
-
-            // TODO: should we clone the fb and fbrv?
-            let mut pasted_av = if let Some(av) = my_attribute_values
-                .iter_mut()
-                .find(|av| context.check(av.context))
-            {
-                av.set_func_binding_id(ctx, copied_av.func_binding_id())
-                    .await?;
-                av.set_func_binding_return_value_id(ctx, copied_av.func_binding_return_value_id())
-                    .await?;
-                av.set_key(ctx, copied_av.key()).await?;
-                av.clone()
-            } else {
-                AttributeValue::new(
-                    ctx,
-                    copied_av.func_binding_id(),
-                    copied_av.func_binding_return_value_id(),
-                    context,
-                    copied_av.key(),
-                )
-                .await?
-            };
-
-            pasted_av
-                .set_proxy_for_attribute_value_id(ctx, copied_av.proxy_for_attribute_value_id())
-                .await?;
-            pasted_av
-                .set_sealed_proxy(ctx, copied_av.sealed_proxy())
-                .await?;
-
-            pasted_attribute_values_by_original.insert(*copied_av.id(), *pasted_av.id());
-        }
-
-        for copied_av in &attribute_values {
-            if let Some(copied_index_map) = copied_av.index_map() {
-                let pasted_id = pasted_attribute_values_by_original
-                    .get(copied_av.id())
-                    .ok_or(ComponentError::AttributeValueNotFound)?;
-
-                let mut index_map = IndexMap::new();
-                for (key, copied_id) in copied_index_map.order_as_map() {
-                    let pasted_id = *pasted_attribute_values_by_original
-                        .get(&copied_id)
-                        .ok_or(ComponentError::AttributeValueNotFound)?;
-                    index_map.push(pasted_id, Some(key));
-                }
-
-                ctx.txns()
-                    .await?
-                    .pg()
-                    .query(
-                        "UPDATE attribute_values_v1($1, $2) SET index_map = $3 WHERE id = $4",
-                        &[
-                            ctx.tenancy(),
-                            ctx.visibility(),
-                            &serde_json::to_value(&index_map)?,
-                            &pasted_id,
-                        ],
-                    )
-                    .await?;
-            }
-        }
-
-        let attribute_prototypes =
-            AttributePrototype::find_by_attr(ctx, "attribute_context_component_id", &component_id)
-                .await?;
-        let mut my_attribute_prototypes =
-            AttributePrototype::find_by_attr(ctx, "attribute_context_component_id", self.id())
-                .await?;
-
-        let mut pasted_attribute_prototypes_by_original = HashMap::new();
-        for copied_ap in &attribute_prototypes {
-            let context = AttributeContextBuilder::from(copied_ap.context)
-                .set_component_id(*self.id())
-                .to_context()?;
-
-            let id = if let Some(ap) = my_attribute_prototypes
-                .iter_mut()
-                .find(|av| context.check(av.context) && av.key.as_deref() == copied_ap.key())
-            {
-                ap.set_func_id(ctx, copied_ap.func_id()).await?;
-                ap.set_key(ctx, copied_ap.key()).await?;
-                *ap.id()
-            } else {
-                let row = ctx
-                    .txns()
-                    .await?
-                    .pg()
-                    .query_one(
-                        "SELECT object FROM attribute_prototype_create_v1($1, $2, $3, $4, $5) AS ap",
-                        &[
-                            ctx.tenancy(),
-                            ctx.visibility(),
-                            &serde_json::to_value(context)?,
-                            &copied_ap.func_id(),
-                            &copied_ap.key(),
-                        ],
-                    )
-                    .await?;
-                let object: AttributePrototype = standard_model::object_from_row(row)?;
-                *object.id()
-            };
-
-            pasted_attribute_prototypes_by_original.insert(*copied_ap.id(), id);
-        }
-
-        let rows = ctx
-            .txns()
-            .await?
-            .pg()
-            .query(
-                "SELECT object_id, belongs_to_id
-                 FROM attribute_value_belongs_to_attribute_value_v1($1, $2)
-                 WHERE object_id = ANY($3) AND belongs_to_id = ANY($3)",
-                &[
-                    ctx.tenancy(),
-                    ctx.visibility(),
-                    &attribute_values
-                        .iter()
-                        .map(|av| *av.id())
-                        .collect::<Vec<AttributeValueId>>(),
-                ],
-            )
-            .await?;
-
-        for row in rows {
-            let original_object_id: AttributeValueId = row.try_get("object_id")?;
-            let original_belongs_to_id: AttributeValueId = row.try_get("belongs_to_id")?;
-
-            let object_id = pasted_attribute_values_by_original
-                .get(&original_object_id)
-                .ok_or(ComponentError::AttributeValueNotFound)?;
-            let belongs_to_id = pasted_attribute_values_by_original
-                .get(&original_belongs_to_id)
-                .ok_or(ComponentError::AttributeValueNotFound)?;
-
-            ctx.txns()
-                .await?
-                .pg()
-                .query(
-                    "INSERT INTO attribute_value_belongs_to_attribute_value
-                        (object_id, belongs_to_id, tenancy_workspace_pk, visibility_change_set_pk)
-                        VALUES ($1, $2, $3, $4)
-                        ON CONFLICT (object_id, tenancy_workspace_pk, visibility_change_set_pk)
-                        DO NOTHING",
-                    &[
-                        &object_id,
-                        &belongs_to_id,
-                        &ctx.tenancy().workspace_pk(),
-                        &ctx.visibility().change_set_pk,
-                    ],
-                )
-                .await?;
-        }
-
-        let rows = ctx
-            .txns()
-            .await?
-            .pg()
-            .query(
-                "SELECT object_id, belongs_to_id
-                 FROM attribute_value_belongs_to_attribute_prototype_v1($1, $2)
-                 WHERE object_id = ANY($3) AND belongs_to_id = ANY($4)",
-                &[
-                    ctx.tenancy(),
-                    ctx.visibility(),
-                    &attribute_values
-                        .iter()
-                        .map(|av| *av.id())
-                        .collect::<Vec<AttributeValueId>>(),
-                    &attribute_prototypes
-                        .iter()
-                        .map(|av| *av.id())
-                        .collect::<Vec<AttributePrototypeId>>(),
-                ],
-            )
-            .await?;
-
-        for row in rows {
-            let original_object_id: AttributeValueId = row.try_get("object_id")?;
-            let original_belongs_to_id: AttributePrototypeId = row.try_get("belongs_to_id")?;
-
-            let object_id = pasted_attribute_values_by_original
-                .get(&original_object_id)
-                .ok_or(ComponentError::AttributeValueNotFound)?;
-            let belongs_to_id = pasted_attribute_prototypes_by_original
-                .get(&original_belongs_to_id)
-                .ok_or(ComponentError::AttributePrototypeNotFound)?;
-
-            ctx
-                .txns()
-                .await?
-                .pg()
-                .query("INSERT INTO attribute_value_belongs_to_attribute_prototype
-                        (object_id, belongs_to_id, tenancy_workspace_pk, visibility_change_set_pk)
-                        VALUES ($1, $2, $3, $4)
-                        ON CONFLICT (object_id, tenancy_workspace_pk, visibility_change_set_pk) DO NOTHING",
-                    &[
-                        &object_id,
-                        &belongs_to_id,
-                        &ctx.tenancy().workspace_pk(),
-                        &ctx.visibility().change_set_pk,
-                    ],
-                ).await?;
-        }
-
-        Ok(())
     }
 }
 
@@ -1657,6 +1258,232 @@
 //     pub fn is_destroyed(&self) -> bool {
 //         self.visibility.deleted_at.is_some() && !self.needs_destroy()
 //     }
+//
+// pub async fn clone_attributes_from(
+//     &self,
+//     ctx: &DalContext,
+//     component_id: ComponentId,
+// ) -> ComponentResult<()> {
+//     let attribute_values =
+//         AttributeValue::find_by_attr(ctx, "attribute_context_component_id", &component_id)
+//             .await?;
+//     let mut my_attribute_values =
+//         AttributeValue::find_by_attr(ctx, "attribute_context_component_id", self.id()).await?;
+
+//     let mut pasted_attribute_values_by_original = HashMap::new();
+
+//     for copied_av in &attribute_values {
+//         let context = AttributeContextBuilder::from(copied_av.context)
+//             .set_component_id(*self.id())
+//             .to_context()?;
+
+//         // TODO: should we clone the fb and fbrv?
+//         let mut pasted_av = if let Some(av) = my_attribute_values
+//             .iter_mut()
+//             .find(|av| context.check(av.context))
+//         {
+//             av.set_func_binding_id(ctx, copied_av.func_binding_id())
+//                 .await?;
+//             av.set_func_binding_return_value_id(ctx, copied_av.func_binding_return_value_id())
+//                 .await?;
+//             av.set_key(ctx, copied_av.key()).await?;
+//             av.clone()
+//         } else {
+//             AttributeValue::new(
+//                 ctx,
+//                 copied_av.func_binding_id(),
+//                 copied_av.func_binding_return_value_id(),
+//                 context,
+//                 copied_av.key(),
+//             )
+//             .await?
+//         };
+
+//         pasted_av
+//             .set_proxy_for_attribute_value_id(ctx, copied_av.proxy_for_attribute_value_id())
+//             .await?;
+//         pasted_av
+//             .set_sealed_proxy(ctx, copied_av.sealed_proxy())
+//             .await?;
+
+//         pasted_attribute_values_by_original.insert(*copied_av.id(), *pasted_av.id());
+//     }
+
+//     for copied_av in &attribute_values {
+//         if let Some(copied_index_map) = copied_av.index_map() {
+//             let pasted_id = pasted_attribute_values_by_original
+//                 .get(copied_av.id())
+//                 .ok_or(ComponentError::AttributeValueNotFound)?;
+
+//             let mut index_map = IndexMap::new();
+//             for (key, copied_id) in copied_index_map.order_as_map() {
+//                 let pasted_id = *pasted_attribute_values_by_original
+//                     .get(&copied_id)
+//                     .ok_or(ComponentError::AttributeValueNotFound)?;
+//                 index_map.push(pasted_id, Some(key));
+//             }
+
+//             ctx.txns()
+//                 .await?
+//                 .pg()
+//                 .query(
+//                     "UPDATE attribute_values_v1($1, $2) SET index_map = $3 WHERE id = $4",
+//                     &[
+//                         ctx.tenancy(),
+//                         ctx.visibility(),
+//                         &serde_json::to_value(&index_map)?,
+//                         &pasted_id,
+//                     ],
+//                 )
+//                 .await?;
+//         }
+//     }
+
+//     let attribute_prototypes =
+//         AttributePrototype::find_by_attr(ctx, "attribute_context_component_id", &component_id)
+//             .await?;
+//     let mut my_attribute_prototypes =
+//         AttributePrototype::find_by_attr(ctx, "attribute_context_component_id", self.id())
+//             .await?;
+
+//     let mut pasted_attribute_prototypes_by_original = HashMap::new();
+//     for copied_ap in &attribute_prototypes {
+//         let context = AttributeContextBuilder::from(copied_ap.context)
+//             .set_component_id(*self.id())
+//             .to_context()?;
+
+//         let id = if let Some(ap) = my_attribute_prototypes
+//             .iter_mut()
+//             .find(|av| context.check(av.context) && av.key.as_deref() == copied_ap.key())
+//         {
+//             ap.set_func_id(ctx, copied_ap.func_id()).await?;
+//             ap.set_key(ctx, copied_ap.key()).await?;
+//             *ap.id()
+//         } else {
+//             let row = ctx
+//                 .txns()
+//                 .await?
+//                 .pg()
+//                 .query_one(
+//                     "SELECT object FROM attribute_prototype_create_v1($1, $2, $3, $4, $5) AS ap",
+//                     &[
+//                         ctx.tenancy(),
+//                         ctx.visibility(),
+//                         &serde_json::to_value(context)?,
+//                         &copied_ap.func_id(),
+//                         &copied_ap.key(),
+//                     ],
+//                 )
+//                 .await?;
+//             let object: AttributePrototype = standard_model::object_from_row(row)?;
+//             *object.id()
+//         };
+
+//         pasted_attribute_prototypes_by_original.insert(*copied_ap.id(), id);
+//     }
+
+//     let rows = ctx
+//         .txns()
+//         .await?
+//         .pg()
+//         .query(
+//             "SELECT object_id, belongs_to_id
+//              FROM attribute_value_belongs_to_attribute_value_v1($1, $2)
+//              WHERE object_id = ANY($3) AND belongs_to_id = ANY($3)",
+//             &[
+//                 ctx.tenancy(),
+//                 ctx.visibility(),
+//                 &attribute_values
+//                     .iter()
+//                     .map(|av| *av.id())
+//                     .collect::<Vec<AttributeValueId>>(),
+//             ],
+//         )
+//         .await?;
+
+//     for row in rows {
+//         let original_object_id: AttributeValueId = row.try_get("object_id")?;
+//         let original_belongs_to_id: AttributeValueId = row.try_get("belongs_to_id")?;
+
+//         let object_id = pasted_attribute_values_by_original
+//             .get(&original_object_id)
+//             .ok_or(ComponentError::AttributeValueNotFound)?;
+//         let belongs_to_id = pasted_attribute_values_by_original
+//             .get(&original_belongs_to_id)
+//             .ok_or(ComponentError::AttributeValueNotFound)?;
+
+//         ctx.txns()
+//             .await?
+//             .pg()
+//             .query(
+//                 "INSERT INTO attribute_value_belongs_to_attribute_value
+//                     (object_id, belongs_to_id, tenancy_workspace_pk, visibility_change_set_pk)
+//                     VALUES ($1, $2, $3, $4)
+//                     ON CONFLICT (object_id, tenancy_workspace_pk, visibility_change_set_pk)
+//                     DO NOTHING",
+//                 &[
+//                     &object_id,
+//                     &belongs_to_id,
+//                     &ctx.tenancy().workspace_pk(),
+//                     &ctx.visibility().change_set_pk,
+//                 ],
+//             )
+//             .await?;
+//     }
+
+//     let rows = ctx
+//         .txns()
+//         .await?
+//         .pg()
+//         .query(
+//             "SELECT object_id, belongs_to_id
+//              FROM attribute_value_belongs_to_attribute_prototype_v1($1, $2)
+//              WHERE object_id = ANY($3) AND belongs_to_id = ANY($4)",
+//             &[
+//                 ctx.tenancy(),
+//                 ctx.visibility(),
+//                 &attribute_values
+//                     .iter()
+//                     .map(|av| *av.id())
+//                     .collect::<Vec<AttributeValueId>>(),
+//                 &attribute_prototypes
+//                     .iter()
+//                     .map(|av| *av.id())
+//                     .collect::<Vec<AttributePrototypeId>>(),
+//             ],
+//         )
+//         .await?;
+
+//     for row in rows {
+//         let original_object_id: AttributeValueId = row.try_get("object_id")?;
+//         let original_belongs_to_id: AttributePrototypeId = row.try_get("belongs_to_id")?;
+
+//         let object_id = pasted_attribute_values_by_original
+//             .get(&original_object_id)
+//             .ok_or(ComponentError::AttributeValueNotFound)?;
+//         let belongs_to_id = pasted_attribute_prototypes_by_original
+//             .get(&original_belongs_to_id)
+//             .ok_or(ComponentError::AttributePrototypeNotFound)?;
+
+//         ctx
+//             .txns()
+//             .await?
+//             .pg()
+//             .query("INSERT INTO attribute_value_belongs_to_attribute_prototype
+//                     (object_id, belongs_to_id, tenancy_workspace_pk, visibility_change_set_pk)
+//                     VALUES ($1, $2, $3, $4)
+//                     ON CONFLICT (object_id, tenancy_workspace_pk, visibility_change_set_pk) DO NOTHING",
+//                 &[
+//                     &object_id,
+//                     &belongs_to_id,
+//                     &ctx.tenancy().workspace_pk(),
+//                     &ctx.visibility().change_set_pk,
+//                 ],
+//             ).await?;
+//     }
+
+//     Ok(())
+// }
 // }
 
 #[derive(Clone, Deserialize, Serialize, Debug, PartialEq, Eq)]
