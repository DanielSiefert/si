--- conflicted
+++ resolved
@@ -1,7 +1,8 @@
 //! This module contains [`Component`], which is an instance of a
 //! [`SchemaVariant`](crate::SchemaVariant) and a _model_ of a "real world resource".
 
-<<<<<<< HEAD
+use std::collections::{HashMap, VecDeque};
+
 use content_store::{ContentHash, Store, StoreError};
 use serde::{Deserialize, Serialize};
 use std::collections::{hash_map, HashMap, VecDeque};
@@ -37,49 +38,9 @@
     pk, AttributeValue, AttributeValueId, DalContext, ExternalProvider, ExternalProviderId,
     InternalProvider, InternalProviderId, Prop, PropId, PropKind, SchemaVariant, SchemaVariantId,
     Timestamp, TransactionsError, WsEvent, WsEventError, WsEventResult, WsPayload,
-=======
-use std::collections::{HashMap, VecDeque};
-
-use chrono::{DateTime, Utc};
-use serde::{Deserialize, Serialize};
-use strum::{AsRefStr, Display, EnumIter, EnumString};
-use thiserror::Error;
-
-use si_data_nats::NatsError;
-use si_data_pg::PgError;
-use telemetry::prelude::*;
-pub use view::{ComponentView, ComponentViewError, ComponentViewProperties};
-
-use crate::attribute::context::AttributeContextBuilder;
-use crate::attribute::value::AttributeValue;
-use crate::attribute::value::AttributeValueError;
-use crate::code_view::CodeViewError;
-use crate::edge::EdgeKind;
-use crate::func::binding::FuncBindingError;
-use crate::func::binding_return_value::{FuncBindingReturnValueError, FuncBindingReturnValueId};
-use crate::job::definition::DependentValuesUpdate;
-use crate::schema::variant::root_prop::SiPropChild;
-use crate::schema::variant::{SchemaVariantError, SchemaVariantId};
-use crate::schema::SchemaVariant;
-use crate::socket::{SocketEdgeKind, SocketError};
-use crate::standard_model::object_from_row;
-use crate::ws_event::WsEventError;
-use crate::ChangeSetPk;
-use crate::{
-    diagram, impl_standard_model, node::NodeId, pk, provider::internal::InternalProviderError,
-    standard_model, standard_model_accessor, standard_model_belongs_to, standard_model_has_many,
-    ActionPrototypeError, AttributeContext, AttributeContextBuilderError, AttributeContextError,
-    AttributePrototype, AttributePrototypeArgumentError, AttributePrototypeError,
-    AttributePrototypeId, AttributeReadContext, ComponentType, DalContext, EdgeError,
-    ExternalProviderError, FixError, FixId, Func, FuncBackendKind, FuncError, HistoryActor,
-    HistoryEventError, IndexMap, Node, NodeError, PropError, RootPropChild, Schema, SchemaError,
-    SchemaId, Socket, StandardModel, StandardModelError, Tenancy, Timestamp, TransactionsError,
-    UserPk, Visibility, WorkspaceError, WsEvent, WsEventResult, WsPayload,
->>>>>>> 505b3226
 };
 
 pub mod resource;
-<<<<<<< HEAD
 
 // pub mod code;
 // pub mod diff;
@@ -95,11 +56,6 @@
 pub const DEFAULT_COMPONENT_WIDTH: &str = "500";
 pub const DEFAULT_COMPONENT_HEIGHT: &str = "500";
 
-=======
-pub mod status;
-pub mod view;
-
->>>>>>> 505b3226
 #[remain::sorted]
 #[derive(Debug, Error)]
 pub enum ComponentError {
@@ -149,7 +105,6 @@
     RootAttributeValueNotFound(ComponentId),
     #[error("schema variant error: {0}")]
     SchemaVariant(#[from] SchemaVariantError),
-<<<<<<< HEAD
     #[error("schema variant not found for component: {0}")]
     SchemaVariantNotFound(ComponentId),
     #[error("serde_json error: {0}")]
@@ -163,45 +118,11 @@
     #[error("workspace snapshot error: {0}")]
     WorkspaceSnapshot(#[from] WorkspaceSnapshotError),
     #[error("WsEvent error: {0}")]
-=======
-    #[error("schema variant has not been finalized at least once: {0}")]
-    SchemaVariantNotFinalized(SchemaVariantId),
-    #[error("error serializing/deserializing json: {0}")]
-    SerdeJson(#[from] serde_json::Error),
-    #[error("socket error: {0}")]
-    Socket(#[from] SocketError),
-    #[error("standard model error: {0}")]
-    StandardModelError(#[from] StandardModelError),
-    #[error("summary diagram error: {0}")]
-    SummaryDiagram(String),
-    #[error("workspace error: {0}")]
-    Workspace(#[from] WorkspaceError),
-    #[error("ws event error: {0}")]
->>>>>>> 505b3226
     WsEvent(#[from] WsEventError),
 }
 
 pub type ComponentResult<T> = Result<T, ComponentError>;
 
-<<<<<<< HEAD
-=======
-const FIND_FOR_NODE: &str = include_str!("queries/component/find_for_node.sql");
-const FIND_SI_CHILD_PROP_ATTRIBUTE_VALUE: &str =
-    include_str!("queries/component/find_si_child_attribute_value.sql");
-const LIST_FOR_SCHEMA_VARIANT: &str = include_str!("queries/component/list_for_schema_variant.sql");
-const LIST_FOR_SCHEMA: &str = include_str!("queries/component/list_for_schema.sql");
-const LIST_SOCKETS_FOR_SOCKET_EDGE_KIND: &str =
-    include_str!("queries/component/list_sockets_for_socket_edge_kind.sql");
-const FIND_NAME: &str = include_str!("queries/component/find_name.sql");
-const ROOT_CHILD_ATTRIBUTE_VALUE_FOR_COMPONENT: &str =
-    include_str!("queries/component/root_child_attribute_value_for_component.sql");
-const LIST_CONNECTED_INPUT_SOCKETS_FOR_ATTRIBUTE_VALUE: &str =
-    include_str!("queries/component/list_connected_input_sockets_for_attribute_value.sql");
-const COMPONENT_STATUS_UPDATE_BY_PK: &str =
-    include_str!("queries/component/status_update_by_pk.sql");
-
-pk!(ComponentPk);
->>>>>>> 505b3226
 pk!(ComponentId);
 
 #[remain::sorted]
@@ -244,15 +165,6 @@
 #[derive(Deserialize, Serialize, Debug, Clone, PartialEq, Eq)]
 pub struct Component {
     id: ComponentId,
-<<<<<<< HEAD
-=======
-    kind: ComponentKind,
-    deletion_user_pk: Option<UserPk>,
-    needs_destroy: bool,
-    hidden: bool,
-    #[serde(flatten)]
-    tenancy: Tenancy,
->>>>>>> 505b3226
     #[serde(flatten)]
     timestamp: Timestamp,
     kind: ComponentKind,
@@ -290,55 +202,6 @@
             width: value.width,
             height: value.height,
         }
-<<<<<<< HEAD
-=======
-
-        let schema = schema_variant
-            .schema(ctx)
-            .await?
-            .ok_or(SchemaVariantError::MissingSchema(schema_variant_id))?;
-        let actor_user_pk = match ctx.history_actor() {
-            HistoryActor::User(user_pk) => Some(*user_pk),
-            _ => None,
-        };
-
-        let row = ctx
-            .txns()
-            .await?
-            .pg()
-            .query_one(
-                "SELECT object FROM component_create_v1($1, $2, $3, $4, $5)",
-                &[
-                    ctx.tenancy(),
-                    ctx.visibility(),
-                    &actor_user_pk,
-                    &schema.component_kind().as_ref(),
-                    schema_variant.id(),
-                ],
-            )
-            .await?;
-
-        let component: Component = standard_model::finish_create_from_row(ctx, row).await?;
-
-        // Need to flesh out node so that the template data is also included in the node we
-        // persist. But it isn't, - our node is anemic.
-        let node = Node::new(ctx, &NodeKind::Configuration).await?;
-        node.set_component(ctx, component.id()).await?;
-
-        component.set_name(ctx, Some(name.as_ref())).await?;
-
-        diagram::summary_diagram::create_component_entry(
-            ctx,
-            &component,
-            &node,
-            &schema,
-            &schema_variant,
-        )
-        .await
-        .map_err(|e| ComponentError::SummaryDiagram(e.to_string()))?;
-
-        Ok((component, node))
->>>>>>> 505b3226
     }
 }
 
@@ -364,48 +227,8 @@
         &self.x
     }
 
-<<<<<<< HEAD
     pub fn y(&self) -> &str {
         &self.y
-=======
-    standard_model_accessor!(kind, Enum(ComponentKind), ComponentResult);
-    standard_model_accessor!(needs_destroy, bool, ComponentResult);
-    standard_model_accessor!(hidden, bool, ComponentResult);
-    standard_model_accessor!(deletion_user_pk, Option<Pk(UserPk)>, ComponentResult);
-
-    standard_model_belongs_to!(
-        lookup_fn: schema,
-        set_fn: set_schema,
-        unset_fn: unset_schema,
-        table: "component_belongs_to_schema",
-        model_table: "schemas",
-        belongs_to_id: SchemaId,
-        returns: Schema,
-        result: ComponentResult,
-    );
-
-    standard_model_belongs_to!(
-        lookup_fn: schema_variant,
-        set_fn: set_schema_variant,
-        unset_fn: unset_schema_variant,
-        table: "component_belongs_to_schema_variant",
-        model_table: "schema_variants",
-        belongs_to_id: SchemaVariantId,
-        returns: SchemaVariant,
-        result: ComponentResult,
-    );
-
-    standard_model_has_many!(
-        lookup_fn: node,
-        table: "node_belongs_to_component",
-        model_table: "nodes",
-        returns: Node,
-        result: ComponentResult,
-    );
-
-    pub fn tenancy(&self) -> &Tenancy {
-        &self.tenancy
->>>>>>> 505b3226
     }
 
     pub fn width(&self) -> Option<&str> {
@@ -437,37 +260,7 @@
         Ok(None)
     }
 
-<<<<<<< HEAD
     pub async fn new(
-=======
-    #[instrument(skip_all)]
-    pub async fn list_for_schema(
-        ctx: &DalContext,
-        schema_id: SchemaId,
-    ) -> ComponentResult<Vec<Component>> {
-        let rows = ctx
-            .txns()
-            .await?
-            .pg()
-            .query(
-                LIST_FOR_SCHEMA,
-                &[ctx.tenancy(), ctx.visibility(), &schema_id],
-            )
-            .await?;
-
-        let mut results = Vec::new();
-        for row in rows.into_iter() {
-            let json: serde_json::Value = row.try_get("object")?;
-            let object: Self = serde_json::from_value(json)?;
-            results.push(object);
-        }
-
-        Ok(results)
-    }
-
-    #[instrument(skip_all)]
-    pub async fn list_for_schema_variant(
->>>>>>> 505b3226
         ctx: &DalContext,
         name: impl Into<String>,
         schema_variant_id: SchemaVariantId,
@@ -793,7 +586,6 @@
     pub async fn set_geometry(
         self,
         ctx: &DalContext,
-<<<<<<< HEAD
         x: impl Into<String>,
         y: impl Into<String>,
         width: Option<impl Into<String>>,
@@ -818,44 +610,6 @@
 
             let mut workspace_snapshot = ctx.workspace_snapshot()?.write().await;
             workspace_snapshot.update_content(ctx.change_set_pointer()?, id.into(), hash)?;
-=======
-        component_type: ComponentType,
-    ) -> ComponentResult<()> {
-        //when we change the component_type we need to do 2 things:
-        //1. remove all symbollic edges to children of that component (for example if changing from a up/down frame)
-        //2. if the component has a parent, we need to create a symbollic edge between what was formerly grandparent -> child relationships
-
-        let edges = Edge::list_for_component(ctx, self.id).await?;
-        let mut children_of_frame_connections = Vec::new();
-        let mut maybe_grandparent_node_id: Option<Edge> = None;
-
-        for mut edge in edges {
-            if *edge.kind() == EdgeKind::Symbolic {
-                if edge.tail_component_id() == self.id {
-                    // this node is a tail, so this edge is to a grandparent
-                    // let's grab the edge so we can create edges between any children this component has
-                    maybe_grandparent_node_id = Some(edge.clone());
-                } else if edge.head_component_id() == self.id {
-                    children_of_frame_connections.push(edge.clone());
-                    edge.delete_and_propagate(ctx).await?;
-                }
-            }
-        }
-
-        //lets create the new symbolic edges from grandparent -> child
-        for edge in children_of_frame_connections {
-            if let Some(parent_edge) = &maybe_grandparent_node_id {
-                let _new_edge = Edge::new_for_connection(
-                    ctx,
-                    parent_edge.head_node_id(),
-                    parent_edge.head_socket_id(),
-                    edge.tail_node_id(),
-                    edge.tail_socket_id(),
-                    EdgeKind::Symbolic,
-                )
-                .await?;
-            }
->>>>>>> 505b3226
         }
 
         Ok(Self::assemble(id, updated))
@@ -879,7 +633,6 @@
         Ok(())
     }
 
-<<<<<<< HEAD
     pub async fn name(&self, ctx: &DalContext) -> ComponentResult<String> {
         let name_value_id = self
             .attribute_values_for_prop(ctx, &["root", "si", "name"])
@@ -887,19 +640,6 @@
             .into_iter()
             .next()
             .ok_or(ComponentError::ComponentMissingNameValue(self.id()))?;
-=======
-    pub async fn delete_and_propagate(&mut self, ctx: &DalContext) -> ComponentResult<()> {
-        // Block deletion of frames with children
-        if self.get_type(ctx).await? != ComponentType::Component {
-            let connected_children = dbg!(Edge::list_children_for_component(ctx, self.id).await?);
-            warn!("{:?}", connected_children);
-            if !connected_children.is_empty() {
-                return Err(ComponentError::FrameHasAttachedComponents);
-            }
-        }
-
-        self.set_deleted_at(ctx, Some(Utc::now())).await?;
->>>>>>> 505b3226
 
         let name_av = AttributeValue::get_by_id(ctx, name_value_id).await?;
 
@@ -1026,23 +766,7 @@
             }
         }
 
-<<<<<<< HEAD
         Ok(result)
-=======
-        diagram::summary_diagram::component_update(
-            ctx,
-            &component_id,
-            component.name(ctx).await?,
-            component.color(ctx).await?.unwrap_or_default(),
-            component.get_type(ctx).await?,
-            component.resource(ctx).await?.payload.is_some(),
-            None,
-        )
-        .await
-        .map_err(|e| ComponentError::SummaryDiagram(e.to_string()))?;
-
-        Ok(Component::get_by_id(ctx, &component_id).await?)
->>>>>>> 505b3226
     }
 
     async fn values_for_all_providers(
@@ -1147,26 +871,7 @@
         )
         .await?;
 
-<<<<<<< HEAD
         AttributeValue::update_from_prototype_function(ctx, destination_attribute_value_id).await?;
-=======
-            ctx
-                .txns()
-                .await?
-                .pg()
-                .query("INSERT INTO attribute_value_belongs_to_attribute_prototype
-                        (object_id, belongs_to_id, tenancy_workspace_pk, visibility_change_set_pk)
-                        VALUES ($1, $2, $3, $4)
-                        ON CONFLICT (object_id, tenancy_workspace_pk, visibility_change_set_pk) DO NOTHING",
-                       &[
-                           &object_id,
-                           &belongs_to_id,
-                           &ctx.tenancy().workspace_pk(),
-                           &ctx.visibility().change_set_pk,
-                       ],
-                ).await?;
-        }
->>>>>>> 505b3226
 
         ctx.enqueue_job(DependentValuesUpdate::new(
             ctx.access_builder(),
