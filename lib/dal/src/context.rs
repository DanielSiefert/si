--- conflicted
+++ resolved
@@ -341,7 +341,6 @@
         }
     }
 
-<<<<<<< HEAD
     fn get_rebase_request(
         &self,
         onto_workspace_snapshot_id: WorkspaceSnapshotId,
@@ -383,15 +382,15 @@
         *guard = new_guard;
 
         Ok(conflicts)
-=======
-    pub fn to_builder(&self) -> DalContextBuilder {
-        DalContextBuilder {
-            services_context: self.services_context.clone(),
-            blocking: self.blocking,
-            no_dependent_values: self.no_dependent_values,
-        }
->>>>>>> 4ec62941
-    }
+    }
+
+    // pub fn to_builder(&self) -> DalContextBuilder {
+    //     DalContextBuilder {
+    //         services_context: self.services_context.clone(),
+    //         blocking: self.blocking,
+    //         no_dependent_values: self.no_dependent_values,
+    //     }
+    // }
 
     /// Consumes all inner transactions and committing all changes made within them.
     pub async fn commit(&self) -> Result<Option<Conflicts>, TransactionsError> {
@@ -834,8 +833,7 @@
 impl DalContextBuilder {
     /// Constructs and returns a new [`DalContext`] using a default [`RequestContext`].
     pub async fn build_default(&self) -> Result<DalContext, TransactionsError> {
-<<<<<<< HEAD
-        let conns = self.connections().await?;
+        let conns = self.services_context.connections().await?;
         let raw_content_store = match &self.content_store {
             Some(found_content_store) => found_content_store.clone(),
             None => PgStore::new_production().await?,
@@ -861,10 +859,7 @@
         &self,
         content_store: PgStore,
     ) -> Result<DalContext, TransactionsError> {
-        let conns = self.connections().await?;
-=======
         let conns = self.services_context.connections().await?;
->>>>>>> 4ec62941
         Ok(DalContext {
             services_context: self.services_context.clone(),
             blocking: self.blocking,
@@ -884,16 +879,12 @@
         &self,
         access_builder: AccessBuilder,
     ) -> Result<DalContext, TransactionsError> {
-<<<<<<< HEAD
-        let conns = self.connections().await?;
+        let conns = self.services_context.connections().await?;
         let raw_content_store = match &self.content_store {
             Some(found_content_store) => found_content_store.clone(),
             None => PgStore::new_production().await?,
         };
 
-=======
-        let conns = self.services_context.connections().await?;
->>>>>>> 4ec62941
         Ok(DalContext {
             services_context: self.services_context.clone(),
             blocking: self.blocking,
@@ -913,18 +904,13 @@
         &self,
         request_context: RequestContext,
     ) -> Result<DalContext, TransactionsError> {
-<<<<<<< HEAD
-        let conns = self.connections().await?;
+        let conns = self.services_context.connections().await?;
         let raw_content_store = match &self.content_store {
             Some(found_content_store) => found_content_store.clone(),
             None => PgStore::new_production().await?,
         };
 
         let mut ctx = DalContext {
-=======
-        let conns = self.services_context.connections().await?;
-        Ok(DalContext {
->>>>>>> 4ec62941
             services_context: self.services_context.clone(),
             blocking: self.blocking,
             conns_state: Arc::new(Mutex::new(ConnectionState::new_from_conns(conns))),
@@ -952,19 +938,6 @@
         &self.services_context.nats_conn
     }
 
-<<<<<<< HEAD
-    /// Gets a clone of the job queue processor.
-    pub fn job_processor(&self) -> Box<dyn JobQueueProcessor + Send + Sync> {
-        self.services_context.job_processor.clone()
-    }
-
-    /// Builds and returns a new [`Connections`].
-    pub async fn connections(&self) -> PgPoolResult<Connections> {
-        self.services_context.connections().await
-    }
-
-=======
->>>>>>> 4ec62941
     /// Returns the location on disk where packages are stored (if one was provided)
     pub async fn pkgs_path(&self) -> Option<&PathBuf> {
         self.services_context.pkgs_path.as_ref()
@@ -1183,7 +1156,6 @@
     ) -> Result<(Connections, Option<Conflicts>), TransactionsError> {
         let pg_conn = self.pg_txn.commit_into_conn().await?;
         let nats_conn = self.nats_txn.commit_into_conn().await?;
-<<<<<<< HEAD
 
         let conflicts = if let Some(rebase_request) = rebase_request {
             let start = Instant::now();
@@ -1194,12 +1166,8 @@
             None
         };
 
-        self.job_processor.process_queue().await?;
+        self.job_processor.process_queue(self.job_queue).await?;
         let conns = Connections::new(pg_conn, nats_conn, self.job_processor, self.rebaser_config);
-=======
-        self.job_processor.process_queue(self.job_queue).await?;
-        let conns = Connections::new(pg_conn, nats_conn, self.job_processor);
->>>>>>> 4ec62941
 
         Ok((conns, conflicts))
     }
@@ -1212,7 +1180,6 @@
     ) -> Result<(Connections, Option<Conflicts>), TransactionsError> {
         let pg_conn = self.pg_txn.commit_into_conn().await?;
         let nats_conn = self.nats_txn.commit_into_conn().await?;
-<<<<<<< HEAD
 
         let conflicts = if let Some(rebase_request) = rebase_request {
             rebase(self.rebaser_config.clone(), rebase_request).await?
@@ -1220,14 +1187,10 @@
             None
         };
 
-        self.job_processor.blocking_process_queue().await?;
-        let conns = Connections::new(pg_conn, nats_conn, self.job_processor, self.rebaser_config);
-=======
         self.job_processor
             .blocking_process_queue(self.job_queue)
             .await?;
-        let conns = Connections::new(pg_conn, nats_conn, self.job_processor);
->>>>>>> 4ec62941
+        let conns = Connections::new(pg_conn, nats_conn, self.job_processor, self.rebaser_config);
 
         Ok((conns, conflicts))
     }
