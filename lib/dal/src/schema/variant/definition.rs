//! Create a [`SchemaVariant`](crate::SchemaVariant) with a [`Prop`](crate::Prop) tree via a
//! [`SchemaVariantDefinition`], stored in the database.
//! Do not use this struct to access or modify [`SchemaVariant`](crate::SchemaVariant) data.
//! After import, it only exists to map a [`SchemaVariant`](crate::SchemaVariant) to its
//! generating [`Func`](crate::Func). Data on this object will get outdated if the prop tree changes.

use serde::{Deserialize, Serialize};
use serde_json::Value;
use si_pkg::{SchemaSpec, SchemaSpecData, SchemaVariantSpecData, SiPropFuncSpecKind};
use std::collections::HashMap;
use thiserror::Error;

use crate::property_editor::schema::WidgetKind;
use crate::schema::variant::root_prop::component_type::ComponentType;
use crate::schema::variant::DEFAULT_SCHEMA_VARIANT_COLOR;
use crate::{pk, PropKind};
use crate::{ComponentKind, ProviderArity};

#[remain::sorted]
#[derive(Error, Debug)]
pub enum SchemaVariantDefinitionError {
<<<<<<< HEAD
    //     #[error("Could not check for default variant: {0}")]
    //     CouldNotCheckForDefaultVariant(String),
    //     #[error("Could not get ui menu for schema: {0}")]
    //     CouldNotGetUiMenu(SchemaId),
    //     #[error("error decoding code_base64: {0}")]
    //     Decode(#[from] base64::DecodeError),
    //     #[error("history event error: {0}")]
    //     HistoryEvent(#[from] HistoryEventError),
    //     #[error("{0} is not a valid hex color string")]
    //     InvalidHexColor(String),
=======
    #[error(transparent)]
    Component(#[from] Box<ComponentError>),
    #[error("Could not check for default variant: {0}")]
    CouldNotCheckForDefaultVariant(String),
    #[error("Could not get ui menu for schema: {0}")]
    CouldNotGetUiMenu(SchemaId),
    #[error("error decoding code_base64: {0}")]
    Decode(#[from] base64::DecodeError),
    #[error("default variant {0} not found")]
    DefaultVariantNotFound(String),
    #[error("history event error: {0}")]
    HistoryEvent(#[from] HistoryEventError),
    #[error("{0} is not a valid hex color string")]
    InvalidHexColor(String),
>>>>>>> e8e46f88
    #[error("schema spec has more than one variant, which we do not yet support")]
    MoreThanOneVariant,
    //     #[error("nats txn error: {0}")]
    //     Nats(#[from] NatsError),
    #[error("schema spec has no variants")]
    NoVariants,
    //     #[error("pg error: {0}")]
    //     Pg(#[from] PgError),
    //     #[error("pkg error: {0}")]
    //     Pkg(#[from] Box<PkgError>),
    //     #[error(transparent)]
    //     SchemaVariant(#[from] Box<SchemaVariantError>),
    //     #[error("error serializing/deserializing json: {0}")]
    //     SerdeJson(#[from] serde_json::Error),
    //     #[error("spec error: {0}")]
    //     Spec(#[from] SpecError),
    //     #[error("standard model error: {0}")]
    //     StandardModelError(#[from] StandardModelError),
    //     #[error("transactions error: {0}")]
    //     Transactions(#[from] TransactionsError),
    //     #[error("url parse error: {0}")]
    //     Url(#[from] ParseError),
}

pub type SchemaVariantDefinitionResult<T> = Result<T, SchemaVariantDefinitionError>;
//
// /// A cache of [`PropIds`](crate::Prop) where the _key_ is a tuple corresponding to the
// /// [`Prop`](crate::Prop) name and the _parent_ [`PropId`](crate::Prop) who's child is the
// /// [`PropId`](crate::Prop) in the _value_ of the entry.
// ///
// /// It is recommended to start with the [`RootProp`](crate::RootProp) in order to descend into the
// /// cache.
// #[derive(Debug, Clone)]
// pub struct PropCache(HashMap<(String, PropId), PropId>);
//
// impl PropCache {
//     pub fn new() -> Self {
//         Self(HashMap::new())
//     }
//
//     /// Attempts to retrieve the [`PropId`](crate::Prop) value for a given [`Prop`](crate::Prop)
//     /// name and parent [`PropId`](crate::Prop) key tuple. An error is returned if nothing is found.
//     pub fn get(
//         &self,
//         prop_name: impl AsRef<str>,
//         parent_prop_id: PropId,
//     ) -> SchemaVariantResult<PropId> {
//         // NOTE(nick): the string handling could probably be better here.
//         let prop_name = prop_name.as_ref().to_string();
//         let prop_id = *self.0.get(&(prop_name.clone(), parent_prop_id)).ok_or(
//             SchemaVariantError::PropNotFoundInCache(prop_name, parent_prop_id),
//         )?;
//         Ok(prop_id)
//     }
//
//     /// Insert the [`PropId`](crate::Prop) into [`self`](Self). The returned `option` from the
//     /// underlying method is ignored.
//     pub fn insert(&mut self, key: (String, PropId), value: PropId) {
//         self.0.insert(key, value);
//     }
// }
//
// impl Default for PropCache {
//     fn default() -> Self {
//         Self::new()
//     }
// }
//
// pk!(SchemaVariantDefinitionPk);

pk!(SchemaVariantDefinitionId);

// #[derive(Clone, Debug, PartialEq, Eq, Deserialize, Serialize)]
// pub struct SchemaVariantDefinition {
//     pk: SchemaVariantDefinitionPk,
//     id: SchemaVariantDefinitionId,
//     #[serde(flatten)]
//     tenancy: Tenancy,
//     #[serde(flatten)]
//     timestamp: Timestamp,
//     #[serde(flatten)]
//     visibility: Visibility,
//
//     /// Name for this variant. Actually, this is the name for this [`Schema`](crate::Schema), we're
//     /// punting on the issue of multiple variants for the moment.
//     name: String,
//     /// Override for the UI name for this schema
//     menu_name: Option<String>,
//     /// The category this schema variant belongs to
//     category: String,
//     /// The color for the component on the component diagram as a hex string
//     color: String,
//     component_kind: ComponentKind,
//     component_type: ComponentType,
//     link: Option<String>,
//     func_id: FuncId,
//     description: Option<String>,
//     schema_variant_id: Option<SchemaVariantId>,
// }

// impl_standard_model! {
//     model: SchemaVariantDefinition,
//     pk: SchemaVariantDefinitionPk,
//     id: SchemaVariantDefinitionId,
//     table_name: "schema_variant_definitions",
//     history_event_label_base: "schema_variant_definition",
//     history_event_message_name: "Schema Variant Definition",
// }

// impl SchemaVariantDefinition {
//     #[allow(clippy::too_many_arguments)]
//     pub async fn new(
//         ctx: &DalContext,
//         name: String,
//         menu_name: Option<String>,
//         category: String,
//         link: Option<String>,
//         color: String,
//         component_kind: ComponentKind,
//         description: Option<String>,
//         func_id: FuncId,
//     ) -> SchemaVariantDefinitionResult<SchemaVariantDefinition> {
//         let row = ctx
//             .txns()
//             .await?
//             .pg()
//             .query_one(
//                 "SELECT object FROM schema_variant_definition_create_v1(
//                     $1,
//                     $2,
//                     $3,
//                     $4,
//                     $5,
//                     $6,
//                     $7,
//                     $8,
//                     $9,
//                     $10
//                 )",
//                 &[
//                     ctx.tenancy(),
//                     ctx.visibility(),
//                     &name,
//                     &menu_name,
//                     &category,
//                     &link,
//                     &color,
//                     &component_kind.as_ref(),
//                     &func_id,
//                     &description,
//                 ],
//             )
//             .await?;

//         Ok(standard_model::finish_create_from_row(ctx, row).await?)
//     }

//     pub async fn get_by_func_id(
//         ctx: &DalContext,
//         func_id: FuncId,
//     ) -> SchemaVariantDefinitionResult<Option<Self>> {
//         let row = ctx
//             .txns()
//             .await?
//             .pg()
//             .query_opt(
//                 "SELECT row_to_json(svd.*) AS object
//                     FROM schema_variant_definitions_v1($1, $2) as svd
//                     WHERE func_id = $3",
//                 &[ctx.tenancy(), ctx.visibility(), &func_id],
//             )
//             .await?;

//         Ok(standard_model::object_option_from_row_option(row)?)
//     }

//     pub async fn get_by_schema_variant_id(
//         ctx: &DalContext,
//         schema_variant_id: &SchemaVariantId,
//     ) -> SchemaVariantDefinitionResult<Option<Self>> {
//         let row = ctx
//             .txns()
//             .await?
//             .pg()
//             .query_opt(
//                 "SELECT row_to_json(svd.*) AS object
//                     FROM schema_variant_definitions_v1($1, $2) as svd
//                     WHERE schema_variant_id = $3",
//                 &[ctx.tenancy(), ctx.visibility(), schema_variant_id],
//             )
//             .await?;

//         Ok(standard_model::object_option_from_row_option(row)?)
//     }

//     pub async fn list_components(
//         &self,
//         ctx: &DalContext,
//     ) -> SchemaVariantDefinitionResult<Vec<Component>> {
//         Ok(if let Some(variant_id) = self.schema_variant_id {
//             Component::list_for_schema_variant(ctx, variant_id)
//                 .await
//                 .map_err(Box::new)?
//         } else {
//             vec![]
//         })
//     }

//     standard_model_accessor!(name, String, SchemaVariantDefinitionResult);
//     standard_model_accessor!(menu_name, Option<String>, SchemaVariantDefinitionResult);
//     standard_model_accessor!(category, String, SchemaVariantDefinitionResult);
//     standard_model_accessor!(color, String, SchemaVariantDefinitionResult);
//     standard_model_accessor!(
//         component_kind,
//         Enum(ComponentKind),
//         SchemaVariantDefinitionResult
//     );
//     standard_model_accessor!(link, Option<String>, SchemaVariantDefinitionResult);
//     standard_model_accessor!(description, Option<String>, SchemaVariantDefinitionResult);
//     standard_model_accessor!(func_id, Pk(FuncId), SchemaVariantDefinitionResult);
//     standard_model_accessor!(
//         schema_variant_id,
//         Option<Pk(SchemaVariantId)>,
//         SchemaVariantDefinitionResult
//     );
//     standard_model_accessor!(
//         component_type,
//         Enum(ComponentType),
//         SchemaVariantDefinitionResult
//     );
// }
//
#[derive(Clone, Debug, PartialEq, Eq, Deserialize, Serialize)]
#[serde(rename_all = "camelCase")]
pub struct SchemaVariantDefinitionMetadataJson {
    /// Name for this variant. Actually, this is the name for this [`Schema`](crate::Schema), we're
    /// punting on the issue of multiple variants for the moment.
    pub name: String,
    /// Override for the UI name for this schema
    #[serde(alias = "menu_name")]
    pub menu_name: Option<String>,
    /// The category this schema variant belongs to
    pub category: String,
    /// The color for the component on the component diagram as a hex string
    pub color: String,
    #[serde(alias = "component_kind")]
    pub component_kind: ComponentKind,
    #[serde(alias = "component_type")]
    pub component_type: ComponentType,
    pub link: Option<String>,
    pub description: Option<String>,
}

// impl SchemaVariantDefinitionMetadataJson {
//     pub fn to_spec(&self, variant: SchemaVariantSpec) -> SchemaVariantDefinitionResult<SchemaSpec> {
//         let mut builder = SchemaSpec::builder();
//         builder.name(&self.name);
//         let mut data_builder = SchemaSpecData::builder();
//         data_builder.name(&self.name);
//         data_builder.category(&self.category);
//         if let Some(menu_name) = &self.menu_name {
//             data_builder.category_name(menu_name.as_str());
//         }
//         builder.data(data_builder.build()?);
//         builder.variant(variant);

//         Ok(builder.build()?)
//     }
// }

// impl From<SchemaVariantDefinition> for SchemaVariantDefinitionMetadataJson {
//     fn from(value: SchemaVariantDefinition) -> Self {
//         SchemaVariantDefinitionMetadataJson {
//             name: value.name,
//             menu_name: value.menu_name,
//             category: value.category,
//             color: value.color,
//             component_kind: value.component_kind,
//             component_type: value.component_type,
//             link: value.link,
//             description: value.description,
//         }
//     }
// }

// impl SchemaVariantDefinitionMetadataJson {
//     #[instrument(skip_all)]
//     #[allow(clippy::too_many_arguments)]
//     pub fn new(
//         name: &str,
//         menu_name: Option<&str>,
//         category: &str,
//         color: &str,
//         component_kind: ComponentKind,
//         link: Option<&str>,
//         description: Option<&str>,
//         component_type: ComponentType,
//     ) -> SchemaVariantDefinitionMetadataJson {
//         SchemaVariantDefinitionMetadataJson {
//             name: name.to_string(),
//             menu_name: menu_name.map(|s| s.to_string()),
//             category: category.to_string(),
//             color: color.to_string(),
//             component_kind,
//             component_type,
//             link: link.map(|l| l.to_string()),
//             description: description.map(|d| d.to_string()),
//         }
//     }

//     pub async fn from_schema_and_variant(
//         ctx: &DalContext,
//         schema: &Schema,
//         variant: &SchemaVariant,
//     ) -> SchemaVariantDefinitionResult<Self> {
//         let (menu_name, category) = match schema.ui_menus(ctx).await {
//             Ok(ui_menus) => match ui_menus.get(0) {
//                 Some(ui_menu) => (
//                     Some(ui_menu.name().to_string()),
//                     ui_menu.category().to_string(),
//                 ),
//                 None => (None, "".to_string()),
//             },
//             Err(_) => {
//                 return Err(SchemaVariantDefinitionError::CouldNotGetUiMenu(
//                     *schema.id(),
//                 ));
//             }
//         };

//         Ok(SchemaVariantDefinitionMetadataJson {
//             name: schema.name().to_string(),
//             menu_name,
//             category,
//             color: variant
//                 .color(ctx)
//                 .await
//                 .map_err(Box::new)?
//                 .unwrap_or_else(|| "baddad".to_string()),
//             component_kind: *schema.component_kind(),
//             link: variant.link().map(|l| l.to_string()),
//             description: None,
//             component_type: get_component_type(ctx, variant)
//                 .await
//                 .map_err(Box::new)?
//                 .into(),
//         })
//     }
// }
//
/// The definition for a [`SchemaVariant`](crate::SchemaVariant)'s [`Prop`](crate::Prop) tree (and
/// more in the future).
#[derive(Clone, Debug, PartialEq, Eq, Deserialize, Serialize)]
#[serde(rename_all = "camelCase")]
pub struct SchemaVariantDefinitionJson {
    /// The immediate child [`Props`](crate::Prop) underneath "/root/domain".
    #[serde(default)]
    pub props: Vec<PropDefinition>,
    /// The immediate child [`Props`](crate::Prop) underneath "/root/secrets".
    #[serde(default)]
    pub secret_props: Vec<PropDefinition>,
    /// The immediate child [`Props`](crate::Prop) underneath "/root/secretsDefinition".
    #[serde(default, skip_serializing_if = "Option::is_none")]
    pub secret_definition: Option<Vec<PropDefinition>>,
    /// The immediate child [`Props`](crate::Prop) underneath "/root/resource_value".
    #[serde(default)]
    pub resource_props: Vec<PropDefinition>,
    /// Identity relationships for [`Props`](crate::Prop) underneath "/root/si".
    #[serde(default)]
    pub si_prop_value_froms: Vec<SiPropValueFrom>,

    /// The input [`Sockets`](crate::Socket) and corresponding
    /// explicit [`InternalProviders`](crate::InternalProvider) created for the
    /// [`variant`](crate::SchemaVariant).
    #[serde(default)]
    pub input_sockets: Vec<SocketDefinition>,
    /// The output [`Sockets`](crate::Socket) and corresponding
    /// [`ExternalProviders`](crate::ExternalProvider) created for the
    /// [`variant`](crate::SchemaVariant).
    #[serde(default)]
    pub output_sockets: Vec<SocketDefinition>,
    /// A map of documentation links to reference. To reference links (values) specify the key via
    /// the "doc_link_ref" field for a [`PropDefinition`].
    #[serde(skip_serializing_if = "Option::is_none")]
    pub doc_links: Option<HashMap<String, String>>,
}

impl SchemaVariantDefinitionJson {
    //     pub fn to_spec(
    //         &self,
    //         metadata: SchemaVariantDefinitionMetadataJson,
    //         identity_func_unique_id: &str,
    //         asset_func_spec_unique_id: &str,
    //     ) -> SchemaVariantDefinitionResult<SchemaVariantSpec> {
    //         let mut builder = SchemaVariantSpec::builder();
    //         let name = "v0";
    //         builder.name(name);
    //
    //         let mut data_builder = SchemaVariantSpecData::builder();
    //
    //         data_builder.name(name);
    //         data_builder.color(metadata.color);
    //         data_builder.component_type(metadata.component_type);
    //         if let Some(link) = metadata.link {
    //             data_builder.try_link(link.as_str())?;
    //         }
    //
    //         data_builder.func_unique_id(asset_func_spec_unique_id);
    //         builder.data(data_builder.build()?);
    //
    //         for si_prop_value_from in &self.si_prop_value_froms {
    //             builder.si_prop_func(si_prop_value_from.to_spec(identity_func_unique_id));
    //         }
    //         for prop in &self.props {
    //             builder.domain_prop(prop.to_spec(identity_func_unique_id)?);
    //         }
    //         for prop in &self.secret_props {
    //             builder.secret_prop(prop.to_spec(identity_func_unique_id)?);
    //         }
    //         if let Some(props) = &self.secret_definition {
    //             for prop in props {
    //                 builder.secret_definition_prop(prop.to_spec(identity_func_unique_id)?);
    //             }
    //         }
    //         for resource_prop in &self.resource_props {
    //             builder.resource_value_prop(resource_prop.to_spec(identity_func_unique_id)?);
    //         }
    //         for input_socket in &self.input_sockets {
    //             builder.socket(input_socket.to_spec(true, identity_func_unique_id)?);
    //         }
    //         for output_socket in &self.output_sockets {
    //             builder.socket(output_socket.to_spec(false, identity_func_unique_id)?);
    //         }
    //
    //         Ok(builder.build()?)
    //     }

    pub fn metadata_from_spec(
        schema_spec: SchemaSpec,
    ) -> SchemaVariantDefinitionResult<SchemaVariantDefinitionMetadataJson> {
        let schema_data = schema_spec.data.unwrap_or(SchemaSpecData {
            name: schema_spec.name.to_owned(),
            default_schema_variant: None,
            category: "".into(),
            category_name: None,
            ui_hidden: false,
        });

        let default_variant_spec = match schema_data.default_schema_variant {
            Some(default_variant_unique_id) => schema_spec
                .variants
                .iter()
                .find(|variant| variant.unique_id.as_deref() == Some(&default_variant_unique_id))
                .ok_or(SchemaVariantDefinitionError::DefaultVariantNotFound(
                    default_variant_unique_id,
                ))?,
            None => schema_spec
                .variants
                .last()
                .ok_or(SchemaVariantDefinitionError::NoVariants)?,
        };

        let variant_spec_data =
            default_variant_spec
                .data
                .to_owned()
                .unwrap_or(SchemaVariantSpecData {
                    name: "v0".into(),
                    color: None,
                    link: None,
                    component_type: si_pkg::SchemaVariantSpecComponentType::Component,
                    func_unique_id: "0".into(),
                });

        let metadata = SchemaVariantDefinitionMetadataJson {
            name: schema_spec.name,
            menu_name: schema_data.category_name,
            category: schema_data.category,
            color: variant_spec_data
                .color
                .to_owned()
                .unwrap_or(DEFAULT_SCHEMA_VARIANT_COLOR.into()),
            component_kind: ComponentKind::Standard,
            component_type: variant_spec_data.component_type.into(),
            link: variant_spec_data.link.as_ref().map(|l| l.to_string()),
            description: None, // XXX - does this exist?
        };

        Ok(metadata)
    }
}

#[derive(Debug, Clone, PartialEq, Eq, Deserialize, Serialize)]
#[serde(rename_all = "camelCase")]
pub struct PropWidgetDefinition {
    /// The [`kind`](crate::property_editor::schema::WidgetKind) of the [`Prop`](crate::Prop) to be created.
    kind: WidgetKind,
    /// The `Option<Value>` of the [`kind`](crate::property_editor::schema::WidgetKind) to be created.
    #[serde(default)]
    options: Option<Value>,
}

#[derive(Debug, Clone, PartialEq, Eq, Deserialize, Serialize)]
#[serde(rename_all = "camelCase")]
pub struct MapKeyFunc {
    pub key: String,
    #[serde(default)]
    #[serde(skip_serializing_if = "Option::is_none")]
    pub value_from: Option<ValueFrom>,
}

// impl MapKeyFunc {
//     pub fn to_spec(
//         &self,
//         identity_func_unique_id: &str,
//     ) -> SchemaVariantDefinitionResult<MapKeyFuncSpec> {
//         let mut builder = MapKeyFuncSpec::builder();
//         builder.func_unique_id(identity_func_unique_id);
//         builder.key(&self.key);
//         if let Some(value_from) = &self.value_from {
//             builder.input(value_from.to_spec());
//         };
//         Ok(builder.build()?)
//     }
// }
//
/// The definition for a [`Prop`](crate::Prop) in a [`SchemaVariant`](crate::SchemaVariant).
#[derive(Debug, Clone, PartialEq, Eq, Deserialize, Serialize)]
#[serde(rename_all = "camelCase")]
pub struct PropDefinition {
    /// The name of the [`Prop`](crate::Prop) to be created.
    pub name: String,
    /// The [`kind`](crate::PropKind) of the [`Prop`](crate::Prop) to be created.
    pub kind: PropKind,
    /// An optional reference to a documentation link in the "doc_links" field for the
    /// [`SchemaVariantDefinitionJson`] for the [`Prop`](crate::Prop) to be created.
    #[serde(skip_serializing_if = "Option::is_none")]
    pub doc_link_ref: Option<String>,
    /// An optional documentation link for the [`Prop`](crate::Prop) to be created.
    #[serde(skip_serializing_if = "Option::is_none")]
    pub doc_link: Option<String>,
    /// An optional set of inline documentation for the [`Prop`](crate::Prop) to be created.
    #[serde(skip_serializing_if = "Option::is_none")]
    pub documentation: Option<String>,
    /// If our [`kind`](crate::PropKind) is [`Object`](crate::PropKind::Object), specify the
    /// child definition(s).
    #[serde(default)]
    pub children: Vec<PropDefinition>,
    /// If our [`kind`](crate::PropKind) is [`Array`](crate::PropKind::Array), specify the entry
    /// definition.
    #[serde(skip_serializing_if = "Option::is_none")]
    pub entry: Option<Box<PropDefinition>>,
    /// The [`WidgetDefinition`](crate::schema::variant::definition::PropWidgetDefinition) of the
    /// [`Prop`](crate::Prop) to be created.
    #[serde(default, skip_serializing_if = "Option::is_none")]
    pub widget: Option<PropWidgetDefinition>,
    #[serde(default, skip_serializing_if = "Option::is_none")]
    // The source of the information for the prop
    pub value_from: Option<ValueFrom>,
    // Whether the prop is hidden from the UI
    #[serde(default, skip_serializing_if = "Option::is_none")]
    pub hidden: Option<bool>,
    #[serde(default, skip_serializing_if = "Option::is_none")]
    pub validation_format: Option<String>,
    #[serde(default, skip_serializing_if = "Option::is_none")]
    pub default_value: Option<serde_json::Value>,
    #[serde(default, skip_serializing_if = "Option::is_none")]
    pub map_key_funcs: Option<Vec<MapKeyFunc>>,
}

// impl PropDefinition {
//     pub fn to_spec(
//         &self,
//         identity_func_unique_id: &str,
//     ) -> SchemaVariantDefinitionResult<PropSpec> {
//         let mut builder = PropSpec::builder();
//         builder.name(&self.name);
//         builder.kind(self.kind);
//         builder.has_data(true);
//         if let Some(doc_url) = &self.doc_link {
//             builder.try_doc_link(doc_url.as_str())?;
//         }
//         if let Some(docs) = &self.documentation {
//             builder.documentation(docs);
//         }
//         if let Some(default_value) = &self.default_value {
//             builder.default_value(default_value.to_owned());
//         }
//         if let Some(validations) = &self.validations {
//             for validation in validations {
//                 builder.validation(validation.to_owned());
//             }
//         }
//         match self.kind {
//             PropKind::Array | PropKind::Map => {
//                 if let Some(entry) = &self.entry {
//                     builder.type_prop(entry.to_spec(identity_func_unique_id)?);
//                 }
//             }
//             PropKind::Object => {
//                 for child in &self.children {
//                     builder.entry(child.to_spec(identity_func_unique_id)?);
//                 }
//             }
//             _ => {}
//         }
//         if let Some(widget) = &self.widget {
//             builder.widget_kind(widget.kind);
//             if let Some(widget_options) = &widget.options {
//                 builder.widget_options(widget_options.to_owned());
//             }
//         }
//         if let Some(value_from) = &self.value_from {
//             builder.func_unique_id(identity_func_unique_id);
//             builder.input(value_from.to_spec());
//         }
//         if let Some(hidden) = self.hidden {
//             builder.hidden(hidden);
//         }
//         if let Some(map_key_funcs) = &self.map_key_funcs {
//             for map_key_func in map_key_funcs {
//                 builder.map_key_func(map_key_func.to_spec(identity_func_unique_id)?);
//             }
//         }

//         Ok(builder.build()?)
//     }
// }

/// The definition for a [`Socket`](crate::Socket) in a [`SchemaVariant`](crate::SchemaVariant).
/// A corresponding [`provider`](crate::provider) will be created as well.
#[derive(Debug, Clone, PartialEq, Eq, Deserialize, Serialize)]
#[serde(rename_all = "camelCase")]
pub struct SocketDefinition {
    /// The name of the [`Socket`](crate::Socket) to be created.
    pub name: String,
    /// The type identifier of the [`Socket`](crate::Socket) to be created.
    pub connection_annotations: String,
    /// The [`arity`](https://en.wikipedia.org/wiki/Arity) of the [`Socket`](crate::Socket).
    /// Defaults to [`SocketArity::Many`](crate::SocketArity::Many) if nothing is provided.
    #[serde(skip_serializing_if = "Option::is_none")]
    pub arity: Option<ProviderArity>,
    #[serde(skip_serializing_if = "Option::is_none")]
    pub ui_hidden: Option<bool>,
    // The source of the information for the socket
    #[serde(skip_serializing_if = "Option::is_none")]
    pub value_from: Option<ValueFrom>,
}

// impl SocketDefinition {
//     pub fn to_spec(
//         &self,
//         is_input: bool,
//         identity_func_unique_id: &str,
//     ) -> SchemaVariantDefinitionResult<SocketSpec> {
//         let mut builder = SocketSpec::builder();
//         let mut data_builder = SocketSpecData::builder();
//         builder.name(&self.name);
//         data_builder.name(&self.name);
//         data_builder.connection_annotations(&self.connection_annotations);
//         if is_input {
//             data_builder.kind(SocketSpecKind::Input);
//         } else {
//             data_builder.kind(SocketSpecKind::Output);
//         }

//         if let Some(arity) = &self.arity {
//             data_builder.arity(arity);
//         } else {
//             data_builder.arity(SocketSpecArity::Many);
//         }
//         if let Some(hidden) = &self.ui_hidden {
//             data_builder.ui_hidden(*hidden);
//         } else {
//             data_builder.ui_hidden(false);
//         }
//         if let Some(value_from) = &self.value_from {
//             data_builder.func_unique_id(identity_func_unique_id);
//             builder.input(value_from.to_spec());
//         }
//         builder.data(data_builder.build()?);

//         Ok(builder.build()?)
//     }
// }

/// The definition for the source of the information for a prop or a socket in a [`SchemaVariant`](crate::SchemaVariant).
#[derive(Debug, Clone, PartialEq, Eq, Deserialize, Serialize)]
#[serde(tag = "kind", rename_all = "camelCase")]
pub enum ValueFrom {
    InputSocket { socket_name: String },
    OutputSocket { socket_name: String },
    Prop { prop_path: Vec<String> },
}

// impl ValueFrom {
//     fn to_spec(&self) -> AttrFuncInputSpec {
//         match self {
//             ValueFrom::InputSocket { socket_name } => AttrFuncInputSpec::InputSocket {
//                 name: "identity".to_string(),
//                 socket_name: socket_name.to_owned(),
//                 unique_id: None,
//                 deleted: false,
//             },
//             ValueFrom::Prop { prop_path } => AttrFuncInputSpec::Prop {
//                 name: "identity".to_string(),
//                 prop_path: PropPath::new(prop_path).into(),
//                 unique_id: None,
//                 deleted: false,
//             },
//             ValueFrom::OutputSocket { socket_name } => AttrFuncInputSpec::OutputSocket {
//                 name: "identity".to_string(),
//                 socket_name: socket_name.to_owned(),
//                 unique_id: None,
//                 deleted: false,
//             },
//         }
//     }
// }

/// The definition for the source of the data for prop under "/root/"si" in a [`SchemaVariant`](crate::SchemaVariant).
#[derive(Debug, Clone, PartialEq, Eq, Deserialize, Serialize)]
#[serde(rename_all = "camelCase")]
pub struct SiPropValueFrom {
    kind: SiPropFuncSpecKind,
    value_from: ValueFrom,
}

// impl SiPropValueFrom {
//     fn to_spec(&self, identity_func_unique_id: &str) -> SiPropFuncSpec {
//         SiPropFuncSpec {
//             kind: self.kind,
//             func_unique_id: identity_func_unique_id.to_owned(),
//             inputs: vec![self.value_from.to_spec()],
//             unique_id: None,
//             deleted: false,
//         }
//     }
// }<|MERGE_RESOLUTION|>--- conflicted
+++ resolved
@@ -19,33 +19,18 @@
 #[remain::sorted]
 #[derive(Error, Debug)]
 pub enum SchemaVariantDefinitionError {
-<<<<<<< HEAD
     //     #[error("Could not check for default variant: {0}")]
     //     CouldNotCheckForDefaultVariant(String),
     //     #[error("Could not get ui menu for schema: {0}")]
     //     CouldNotGetUiMenu(SchemaId),
     //     #[error("error decoding code_base64: {0}")]
     //     Decode(#[from] base64::DecodeError),
+    #[error("default variant not found: {0}")]
+    DefaultVariantNotFound(String),
     //     #[error("history event error: {0}")]
     //     HistoryEvent(#[from] HistoryEventError),
     //     #[error("{0} is not a valid hex color string")]
     //     InvalidHexColor(String),
-=======
-    #[error(transparent)]
-    Component(#[from] Box<ComponentError>),
-    #[error("Could not check for default variant: {0}")]
-    CouldNotCheckForDefaultVariant(String),
-    #[error("Could not get ui menu for schema: {0}")]
-    CouldNotGetUiMenu(SchemaId),
-    #[error("error decoding code_base64: {0}")]
-    Decode(#[from] base64::DecodeError),
-    #[error("default variant {0} not found")]
-    DefaultVariantNotFound(String),
-    #[error("history event error: {0}")]
-    HistoryEvent(#[from] HistoryEventError),
-    #[error("{0} is not a valid hex color string")]
-    InvalidHexColor(String),
->>>>>>> e8e46f88
     #[error("schema spec has more than one variant, which we do not yet support")]
     MoreThanOneVariant,
     //     #[error("nats txn error: {0}")]
