--- conflicted
+++ resolved
@@ -1,40 +1,17 @@
-<<<<<<< HEAD
 use axum::routing::IntoMakeService;
 use axum::Router;
 use dal::jwt_key::JwtConfig;
 use dal::ServicesContext;
-=======
-use std::{
-    io,
-    net::SocketAddr,
-    path::{Path, PathBuf},
-    sync::Arc,
-    time::Duration,
-};
-
-use axum::{routing::IntoMakeService, Router};
->>>>>>> 505b3226
 use dal::{
-    builtins,
-    jwt_key::JwtConfig,
-    pkg::{import_pkg_from_pkg, ImportOptions, PkgError},
-    tasks::{ResourceScheduler, StatusReceiver, StatusReceiverError},
-    BuiltinsError, DalContext, JwtPublicSigningKey, ServicesContext, Tenancy, TransactionsError,
+    builtins, BuiltinsError, DalContext, JwtPublicSigningKey, Tenancy, TransactionsError,
     Workspace, WorkspaceError,
 };
 use hyper::server::{accept::Accept, conn::AddrIncoming};
-<<<<<<< HEAD
 use module_index_client::types::BuiltinsDetailsResponse;
 use module_index_client::{IndexClient, ModuleDetailsResponse};
 use si_crypto::{
     CryptoConfig, CycloneEncryptionKey, CycloneEncryptionKeyError, CycloneKeyPairError,
     SymmetricCryptoError, SymmetricCryptoService, SymmetricCryptoServiceConfig,
-=======
-use module_index_client::{types::BuiltinsDetailsResponse, IndexClient, ModuleDetailsResponse};
-use si_crypto::{
-    CryptoConfig, CycloneKeyPairError, SymmetricCryptoError, SymmetricCryptoService,
-    SymmetricCryptoServiceConfig,
->>>>>>> 505b3226
 };
 use si_data_nats::{NatsClient, NatsConfig, NatsError};
 use si_data_pg::{PgError, PgPool, PgPoolConfig, PgPoolError};
@@ -45,19 +22,13 @@
 use std::time::Duration;
 use std::{io, net::SocketAddr, path::Path, path::PathBuf};
 use telemetry::prelude::*;
-<<<<<<< HEAD
 use thiserror::Error;
 use tokio::time::Instant;
-=======
-use telemetry_http::{HttpMakeSpan, HttpOnResponse};
-use thiserror::Error;
->>>>>>> 505b3226
 use tokio::{
     io::{AsyncRead, AsyncWrite},
     signal,
     sync::{broadcast, mpsc, oneshot},
     task::{JoinError, JoinSet},
-<<<<<<< HEAD
     time,
 };
 use tower_http::trace::{DefaultMakeSpan, TraceLayer};
@@ -67,19 +38,6 @@
 use super::state::AppState;
 use super::{routes, Config, IncomingStream, UdsIncomingStream, UdsIncomingStreamError};
 use crate::server::config::CycloneKeyPair;
-=======
-    time::{self, Instant},
-};
-use tower_http::trace::TraceLayer;
-use ulid::Ulid;
-use veritech_client::{Client as VeritechClient, CycloneEncryptionKey, CycloneEncryptionKeyError};
-
-use crate::server::config::CycloneKeyPair;
-
-use super::{
-    routes, state::AppState, Config, IncomingStream, UdsIncomingStream, UdsIncomingStreamError,
-};
->>>>>>> 505b3226
 
 #[remain::sorted]
 #[derive(Debug, Error)]
