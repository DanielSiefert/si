use axum::Json;
<<<<<<< HEAD
use dal::action::ActionId;
use dal::change_set_pointer::{ChangeSetPointer, ChangeSetPointerId};
use dal::ActionKind;
use dal::{ActionPrototypeId, ChangeSetStatus, ComponentId};
use serde::{Deserialize, Serialize};
use std::collections::HashMap;
use ulid::Ulid;

use super::ChangeSetResult;
use crate::server::extract::{AccessBuilder, HandlerContext};

#[derive(Deserialize, Serialize, Debug, PartialEq, Eq)]
#[serde(rename_all = "camelCase")]
pub struct ActionView {
    // FIXME(nick,zack,jacob): drop ActionId since it does not exist yet for the graph switchover.
    pub id: Ulid,
    pub action_prototype_id: ActionPrototypeId,
    pub kind: ActionKind,
    pub name: String,
    pub component_id: ComponentId,
    pub actor: Option<String>,
    pub parents: Vec<ActionId>,
}
=======
use dal::{ChangeSet, ChangeSetPk, ChangeSetStatus};
use serde::{Deserialize, Serialize};
>>>>>>> 9a40e77c

#[derive(Deserialize, Serialize, Debug, PartialEq, Eq)]
pub struct ChangeSetView {
    pub id: ChangeSetPointerId,
    pub name: String,
    pub status: ChangeSetStatus,
}

pub type ListOpenChangeSetsResponse = Vec<ChangeSetView>;

pub async fn list_open_change_sets(
    HandlerContext(builder): HandlerContext,
    AccessBuilder(access_builder): AccessBuilder,
) -> ChangeSetResult<Json<ListOpenChangeSetsResponse>> {
    let ctx = builder.build_head(access_builder).await?;

    let list = ChangeSetPointer::list_open(&ctx).await?;
    let mut view = Vec::with_capacity(list.len());
    for cs in list {
<<<<<<< HEAD
        // let ctx =
        //     ctx.clone_with_new_visibility(Visibility::new(cs.pk, ctx.visibility().deleted_at));
        let actions = HashMap::new();
        // for (
        //     _,
        //     ActionBag {
        //         action,
        //         parents,
        //         kind,
        //     },
        // ) in cs.actions(&ctx).await?
        // {
        //     let mut display_name = None;
        //     let prototype = action.prototype(&ctx).await?;
        //     let func_details = Func::get_by_id(&ctx, &prototype.func_id()).await?;
        //     if let Some(func) = func_details {
        //         if func.display_name().is_some() {
        //             display_name = func.display_name().map(|dname| dname.to_string());
        //         }
        //     }

        //     let mut actor_email: Option<String> = None;
        //     {
        //         if let Some(created_at_user) = action.creation_user_id() {
        //             let history_actor = history_event::HistoryActor::User(*created_at_user);
        //             let actor = ActorView::from_history_actor(&ctx, history_actor).await?;
        //             match actor {
        //                 ActorView::System { label } => actor_email = Some(label),
        //                 ActorView::User { label, email, .. } => {
        //                     if let Some(em) = email {
        //                         actor_email = Some(em)
        //                     } else {
        //                         actor_email = Some(label)
        //                     }
        //                 }
        //             };
        //         }
        //     }

        //     actions.insert(
        //         *action.id(),
        //         ActionView {
        //             id: *action.id(),
        //             action_prototype_id: *prototype.id(),
        //             kind,
        //             name: display_name.unwrap_or_else(|| match kind {
        //                 ActionKind::Create => "create".to_owned(),
        //                 ActionKind::Delete => "delete".to_owned(),
        //                 ActionKind::Other => "other".to_owned(),
        //                 ActionKind::Refresh => "refresh".to_owned(),
        //             }),
        //             component_id: *action.component_id(),
        //             actor: actor_email,
        //             parents,
        //         },
        //     );
        // }

=======
>>>>>>> 9a40e77c
        view.push(ChangeSetView {
            // TODO: remove change sets entirely!
            id: cs.id,
            name: cs.name,
            status: cs.status,
        });
    }

    Ok(Json(view))
}<|MERGE_RESOLUTION|>--- conflicted
+++ resolved
@@ -1,11 +1,9 @@
 use axum::Json;
-<<<<<<< HEAD
 use dal::action::ActionId;
 use dal::change_set_pointer::{ChangeSetPointer, ChangeSetPointerId};
 use dal::ActionKind;
 use dal::{ActionPrototypeId, ChangeSetStatus, ComponentId};
 use serde::{Deserialize, Serialize};
-use std::collections::HashMap;
 use ulid::Ulid;
 
 use super::ChangeSetResult;
@@ -23,10 +21,6 @@
     pub actor: Option<String>,
     pub parents: Vec<ActionId>,
 }
-=======
-use dal::{ChangeSet, ChangeSetPk, ChangeSetStatus};
-use serde::{Deserialize, Serialize};
->>>>>>> 9a40e77c
 
 #[derive(Deserialize, Serialize, Debug, PartialEq, Eq)]
 pub struct ChangeSetView {
@@ -46,10 +40,9 @@
     let list = ChangeSetPointer::list_open(&ctx).await?;
     let mut view = Vec::with_capacity(list.len());
     for cs in list {
-<<<<<<< HEAD
         // let ctx =
         //     ctx.clone_with_new_visibility(Visibility::new(cs.pk, ctx.visibility().deleted_at));
-        let actions = HashMap::new();
+        // let actions = HashMap::new();
         // for (
         //     _,
         //     ActionBag {
@@ -105,8 +98,6 @@
         //     );
         // }
 
-=======
->>>>>>> 9a40e77c
         view.push(ChangeSetView {
             // TODO: remove change sets entirely!
             id: cs.id,
