# Definitions of third-party libraries used for Rust build of SI.
#
# Note: This file is **not** used by a regular Cargo build of SI.

[workspace]

[package]
# Pseudo-package whose dependencies are imported and buckified
name = "third-party"
version = "0.0.0"
publish = false
edition = "2021"

# Do-nothing target to keep Cargo happy
[[bin]]
name = "top"
path = "top/main.rs"

# BEGIN: DEPENDENCIES

[dependencies]
async-nats = "0.33.0"
async-recursion = "1.0.4"
async-trait = "0.1.68"
axum = { version = "0.6.18", features = ["macros", "multipart", "ws"] } # todo: upgrade this alongside hyper/http/tokio-tungstenite
base64 = "0.21.0"
blake3 = "1.3.3"
bollard = "0.15.0"
bytes = "1.4.0"
chrono = { version = "0.4.24", features = ["serde"] }
ciborium = "0.2.1"
clap = { version = "4.2.7", features = ["derive", "color", "env", "wrap_help"] }
color-eyre = "0.6.2"
colored = "2.0.4"
comfy-table = { version = "7.0.1", features = ["crossterm", "tty", "custom_styling"] }
config = { version = "0.13.4", default-features = false, features = ["toml"] }
console = "0.15.7"
convert_case = "0.6.0"
crossbeam-channel = "0.5.8"
deadpool = { version = "0.10.0", features = ["rt_tokio_1"] }
deadpool-postgres = "0.12.1"
derive_builder = "0.12.0"
derive_more = "0.99.17"
diff = "0.1.13"
directories = "5.0.1"
docker-api = "0.14.0"
dyn-clone = "1.0.11"
flate2 = "1.0.26"
futures = "0.3.28"
futures-lite = "2.1.0"
hex = "0.4.3"
http = "0.2.9" # todo: upgrade this alongside hyper/axum/tokio-tungstenite/tower-http
hyper = { version = "0.14.26", features = ["client", "http1", "runtime", "server"] } # todo: upgrade this alongside http/axum/tokio-tungstenite/tower-http
hyperlocal = { version = "0.8.0", default-features = false, features = ["client"] } # todo: using the very latest of hyper client 1.x, we _may_ be able to phase this crate
iftree = "1.0.4"
indicatif = "0.17.5"
indoc = "2.0.1"
inquire = "0.6.2"
itertools = "0.12.0"
jwt-simple = { version = "0.12.6", default-features = false, features = ["pure-rust"] }
lazy_static = "1.4.0"
names = { version = "0.14.0", default-features = false }
nix = { version = "0.27.1", features = ["process", "signal"] }
nkeys = "0.4.0"
num_cpus = "1.15.0"
once_cell = "1.17.1"
open = "5.0.0"
opentelemetry = { version = "0.21.0", features = ["trace"] }
opentelemetry-otlp = "0.14.0"
opentelemetry-semantic-conventions = "0.13.0"
opentelemetry_sdk = { version = "0.21.1", features = ["rt-tokio"] }
ouroboros = "0.18.1"
paste = "1.0.12"
pathdiff = "0.2.1"
petgraph = { version = "0.6.3", features = ["serde-1"] }
pin-project-lite = "0.2.9"
podman-api = "0.10"
postcard = { version = "1.0.8", features = ["use-std"] }
postgres-types = { version = "0.2.5", features = ["derive"] }
pretty_assertions_sorted = "1.2.1"
proc-macro2 = "1.0.56"
quote = "1.0.27"
rabbitmq-stream-client = "0.3.0"
rand = "0.8.5"
refinery = { version = "0.8.9", features = ["tokio-postgres"] }
regex = "1.8.1"
remain = "0.2.8"
reqwest = { version = "0.11.17", default-features = false, features = ["rustls-tls", "json", "multipart"] }
ring = "=0.17.5" # Upgrading this is possible, but a pain, so we don't want to pick up every new minor version (see: https://github.com/facebook/buck2/commit/91af40b66960d003067c3d241595fb53d1e636c8)
rustls = { version = "0.21.1" } # pinned because ring above depends on it
rustls-pemfile = { version = "2.0.0" }
rust-s3 = { version = "0.34.0-rc4", default-features = false, features = ["tokio-rustls-tls"] }
sea-orm = { version = "0.12.0", features = ["sqlx-postgres", "runtime-tokio-rustls", "macros", "with-chrono", "debug-print"] }
self-replace = "1.3.7"
serde = { version = "1.0.160", features = ["derive", "rc"] }
serde-aux = "4.2.0"
serde_json = { version = "1.0.96", features = ["preserve_order"] }
serde_url_params = "0.2.1"
serde_with = "3.0.0"
serde_yaml = "0.9.21"
sodiumoxide = "0.2.7"
stream-cancel = "0.8.1"
strum = { version = "0.25.0", features = ["derive"] }
syn = { version = "2.0.15", features = ["full", "extra-traits"] }
tar = "0.4.38"
tempfile = "3.5.0"
test-log = { version = "0.2.11", default-features = false, features = ["trace"] }
thiserror = "1.0.40"
tokio = { version = "1.28.0", features = ["full"] }
<<<<<<< HEAD
tokio-postgres = { version = "0.7.8", features = ["runtime", "with-chrono-0_4", "with-serde_json-1", "array-impls"] }
=======
tokio-postgres = { version = "0.7.8", features = ["runtime", "with-chrono-0_4", "with-serde_json-1"] }
tokio-postgres-rustls = { version = "0.10.0" }
>>>>>>> 9a40e77c
tokio-serde = { version = "0.8.0", features = ["json"] }
tokio-stream = "0.1.14"
tokio-test = "0.4.2"
tokio-tungstenite = "0.20.1" # todo: pinning back from 0.21.0, upgrade this alongside hyper/http/axum/tokio-tungstenite,tower-http
tokio-util = { version = "0.7.8", features = ["codec"] }
tokio-vsock = { version = "0.4.0"}
toml = { version = "0.8.8" }
tower = "0.4.13"
tower-http = { version = "0.4", features = ["compression-br", "compression-deflate", "compression-gzip", "cors", "trace"] } # todo: pinning back to 0.4.4, upgrade this alongside hyper/http/axum/tokio-tungstenite
tracing = { version = "0.1" }
tracing-opentelemetry = "0.22.0"
tracing-subscriber = { version = "0.3.18", features = ["env-filter", "std"] }
ulid = { version = "1.0.0", features = ["serde"] }
url = { version = "2.3.1", features = ["serde"] }
uuid = { version = "1.3.2", features = ["serde", "v4"] }
vfs = "0.10.0"
vfs-tar = { version = "0.4.0", features = ["mmap"] }
webpki-roots = { version = "0.25.3" }
y-sync = { version = "0.4.0", features = ["net"] }
yrs = { version = "0.17.2" }

[patch.crates-io]
# pending a potential merge and release of
# https://github.com/softprops/hyperlocal/pull/53
hyperlocal = { git = "https://github.com/fnichol/hyperlocal.git", branch = "pub-unix-stream" }
# pending a potential merge and release of
# https://github.com/vv9k/docker-api-rs/issues/69
# See: https://github.com/systeminit/si/pull/2903
docker-api = { git = "https://github.com/vv9k/docker-api-rs.git", branch = "master" }
# pending a potential merge and release of
# https://github.com/durch/rust-s3/pull/372
# Note that this helps us to narrow down the number of `ring`/`rustls` versions to 1 each
rust-s3 = { git = "https://github.com/ScuffleTV/rust-s3.git", branch = "troy/rustls" }

# END: DEPENDENCIES<|MERGE_RESOLUTION|>--- conflicted
+++ resolved
@@ -107,12 +107,8 @@
 test-log = { version = "0.2.11", default-features = false, features = ["trace"] }
 thiserror = "1.0.40"
 tokio = { version = "1.28.0", features = ["full"] }
-<<<<<<< HEAD
-tokio-postgres = { version = "0.7.8", features = ["runtime", "with-chrono-0_4", "with-serde_json-1", "array-impls"] }
-=======
 tokio-postgres = { version = "0.7.8", features = ["runtime", "with-chrono-0_4", "with-serde_json-1"] }
 tokio-postgres-rustls = { version = "0.10.0" }
->>>>>>> 9a40e77c
 tokio-serde = { version = "0.8.0", features = ["json"] }
 tokio-stream = "0.1.14"
 tokio-test = "0.4.2"
