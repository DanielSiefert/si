import _ from "npm:lodash";
import _logger from "../logger.ts";
import {
  createInputSocketFromProp,
  ExpandedSocketSpec,
  setAnnotationOnSocket,
} from "../spec/sockets.ts";
import { ExpandedPkgSpec } from "../spec/pkgs.ts";
import { createScalarProp, ExpandedPropSpec } from "../spec/props.ts";
import { PropUsageMap } from "./addDefaultPropsAndSockets.ts";

const logger = _logger.ns("assetOverrides").seal();

export function assetSpecificOverrides(
  incomingSpecs: ExpandedPkgSpec[],
): ExpandedPkgSpec[] {
  const newSpecs = [] as ExpandedPkgSpec[];

  for (const spec of incomingSpecs) {
    if (overrides.has(spec.name)) {
      logger.debug(`Running override for ${spec.name}`);
      overrides.get(spec.name)?.(spec);
    }
    newSpecs.push(spec);
  }

  return newSpecs;
}

type OverrideFn = (spec: ExpandedPkgSpec) => void;

const overrides = new Map<string, OverrideFn>([
  ["AWS::CloudTrail::Trail", (spec: ExpandedPkgSpec) => {
    const variant = spec.schemas[0].variants[0];

    for (const prop of variant.domain.entries) {
      switch (prop.name) {
        case "S3BucketName": {
          const socket = createInputSocketFromProp(prop, [{
            tokens: ["BucketName"],
          }]);

          variant.sockets.push(socket);
          break;
        }
        case "SnsTopicName": {
          const socket = createInputSocketFromProp(prop, [{
            tokens: ["TopicName"],
          }]);

          variant.sockets.push(socket);
          break;
        }
        case "KMSKeyId": {
          const socket = createInputSocketFromProp(prop, [{
            tokens: ["KeyId"],
          }]);

          variant.sockets.push(socket);
          break;
        }
      }
    }
  }],
  ["ContainerDefinitions Secrets", (spec: ExpandedPkgSpec) => {
    const variant = spec.schemas[0].variants[0];

    const prop = variant.domain.entries.find((p: ExpandedPropSpec) =>
      p.name === "ValueFrom"
    );

    if (!prop) return;
    const socket = createInputSocketFromProp(prop);

    setAnnotationOnSocket(socket, { tokens: ["Id"] });

    variant.sockets.push(socket);
  }],
  ["AWS::DataZone::Domain", (spec: ExpandedPkgSpec) => {
    const variant = spec.schemas[0].variants[0];

    const socket = variant.sockets.find(
      (s: ExpandedSocketSpec) => s.name === "Id" && s.data.kind === "output",
    );

    setAnnotationOnSocket(socket!, { tokens: ["Domain Identifier"] });
  }],
  ["AWS::DataZone::Project", (spec: ExpandedPkgSpec) => {
    const variant = spec.schemas[0].variants[0];

    const socket = variant.sockets.find(
      (s: ExpandedSocketSpec) => s.name === "Id" && s.data.kind === "output",
    );
    if (!socket) return;

    setAnnotationOnSocket(socket, { tokens: ["Project Identifier"] });
  }],
  ["AWS::EC2::Instance", (spec: ExpandedPkgSpec) => {
    const variant = spec.schemas[0].variants[0];

    const prop = variant.domain.entries.find((p: ExpandedPropSpec) =>
      p.name === "UserData"
    );
    prop!.data.widgetKind = "CodeEditor";

    const securityGroupIdsProp = variant.domain.entries.find((p: ExpandedPropSpec) =>
      p.name === "SecurityGroupIds"
    );
    const socket = createInputSocketFromProp(securityGroupIdsProp!);
    setAnnotationOnSocket(socket, { tokens: ["GroupId"] });
    variant.sockets.push(socket);
  }],
  ["AWS::EC2::Route", (spec: ExpandedPkgSpec) => {
    const variant = spec.schemas[0].variants[0];

    const prop = variant.domain.entries.find((p: ExpandedPropSpec) =>
      p.name === "GatewayId"
    );

    if (!prop) return;
    const socket = createInputSocketFromProp(prop);

    setAnnotationOnSocket(socket, { tokens: ["InternetGatewayId"] });
    setAnnotationOnSocket(socket, { tokens: ["VPNGatewayId"] });

    variant.sockets.push(socket);
  }],
  ["AWS::KMS::Key", (spec: ExpandedPkgSpec) => {
    const variant = spec.schemas[0].variants[0];

    const prop = variant.domain.entries.find((p: ExpandedPropSpec) =>
      p.name === "KeyPolicy"
    );

    if (!prop) return;
    prop.kind = "json";
    prop!.data.widgetKind = "CodeEditor";
  }],
  ["AWS::Logs::LogGroup", (spec: ExpandedPkgSpec) => {
    const variant = spec.schemas[0].variants[0];

    const prop = variant.domain.entries.find((p: ExpandedPropSpec) =>
      p.name === "DataProtectionPolicy"
    );

    if (!prop) return;
    prop.kind = "json";
    prop!.data.widgetKind = "CodeEditor";
  }],
  ["AWS::RDS::DBCluster", (spec: ExpandedPkgSpec) => {
    const variant = spec.schemas[0].variants[0];

    const prop = variant.domain.entries.find((p: ExpandedPropSpec) =>
      p.name === "VpcSecurityGroupIds"
    );

    if (!prop) return;
    const socket = createInputSocketFromProp(prop);

    setAnnotationOnSocket(socket, { tokens: ["Group Id"] });
    variant.sockets.push(socket);
  }],
  ["AWS::RDS::DBInstance", (spec: ExpandedPkgSpec) => {
    const variant = spec.schemas[0].variants[0];

    const prop = variant.domain.entries.find((p: ExpandedPropSpec) =>
      p.name === "VPCSecurityGroups"
    );

    if (!prop) return;
    const socket = createInputSocketFromProp(prop);

    setAnnotationOnSocket(socket, { tokens: ["Group Id"] });
    variant.sockets.push(socket);
  }],
  ["AWS::RDS::DBParameterGroup", (spec: ExpandedPkgSpec) => {
    const variant = spec.schemas[0].variants[0];

    const prop = variant.domain.entries.find((p: ExpandedPropSpec) =>
      p.name === "Parameters"
    );

    if (!prop) return;
    prop.kind = "map";

    if (prop.kind === "map") {
      prop.typeProp = createScalarProp(
        "parameter",
        "string",
        prop.metadata.propPath,
        false,
      );
    }
  }],
  ["AWS::RDS::DBSubnetGroup", (spec: ExpandedPkgSpec) => {
    const variant = spec.schemas[0].variants[0];

    const prop = variant.domain.entries.find((p: ExpandedPropSpec) =>
      p.name === "SubnetIds"
    );

    if (!prop) return;
    const socket = createInputSocketFromProp(prop);

    setAnnotationOnSocket(socket, { tokens: ["Subnet Id"] });
    variant.sockets.push(socket);
  }],
  ["AWS::Route53::HostedZone", (spec: ExpandedPkgSpec) => {
    const variant = spec.schemas[0].variants[0];

    // Add an annotation for the Id output socket to connect to HostedZoneId
    const socket = variant.sockets.find(
      (s: ExpandedSocketSpec) => s.name === "Id" && s.data.kind === "output",
    );
    if (!socket) return;

    setAnnotationOnSocket(socket, { tokens: ["HostedZoneId"] });
  }],
  [
    "AWS::SecretsManager::Secret",
    addSecretProp("Secret String", "secretString", ["SecretString"]),
  ],
<<<<<<< HEAD
  [
    "AWS::APS::Workspace",
    (spec: ExpandedPkgSpec) => { 
      const variant = spec.schemas[0].variants[0];
      
      const prop = variant.domain.entries.find((p: ExpandedPropSpec) =>
        p.name === "LogGroupArn"
      );

      if (!prop) return;
      const socket = createInputSocketFromProp(prop);
      
      setAnnotationOnSocket(socket, { tokens: ["arn<string>"] });
      setAnnotationOnSocket(socket, { tokens: ["arn"] });
      variant.sockets.push(socket);
    }
  ]
=======
  ["AWS::EC2::NetworkInterface", (spec: ExpandedSocketSpec) => {
    const variant = spec.schemas[0].variants[0];

    // Add an annotation for the Id output socket to connect to HostedZoneId
    const socket = variant.sockets.find(
      (s: ExpandedSocketSpec) => s.name === "Id" && s.data.kind === "output",
    );
    if (!socket) return;

    setAnnotationOnSocket(socket, { tokens: ["NetworkInterfaceId"] });

    const prop = variant.domain.entries.find((p: ExpandedPropSpec) =>
      p.name === "GroupSet"
    );

    if (!prop) return;
    const groupSocket = createInputSocketFromProp(prop);

    setAnnotationOnSocket(groupSocket, { tokens: ["GroupId"] });
    variant.sockets.push(groupSocket);
  }],
  ["TargetGroup Targets", (spec: ExpandedPkgSpec) => {
    const variant = spec.schemas[0].variants[0];

    // Add an annotation for the Id output socket to connect to HostedZoneId
    const socket = variant.sockets.find(
      (s: ExpandedSocketSpec) => s.name === "Id" && s.data.kind === "input",
    );
    if (!socket) return;

    setAnnotationOnSocket(socket, { tokens: ["InstanceId"] });
    setAnnotationOnSocket(socket, { tokens: ["arn<string>"] });
    setAnnotationOnSocket(socket, { tokens: ["arn"] });
  }],
>>>>>>> f3646d07
]);

function addSecretProp(
  secretKind: string,
  secretKey: string,
  propPath: string[],
) {
  return (spec: ExpandedPkgSpec) => {
    const variant = spec.schemas[0].variants[0];

    const [secretName] = propPath.slice(-1);
    if (!secretName) {
      return;
    }

    // Find secret prop
    let secretParent = variant.domain;
    let secretProp: ExpandedPropSpec | undefined = variant.domain;

    for (const propName of propPath) {
      // If we haven't found the secret prop yet, and we're not with an object in hand, break
      if (secretProp.kind !== "object") {
        secretProp = undefined;
        break;
      }

      secretParent = secretProp;
      const thisProp = secretParent.entries.find((p) => p.name === propName);

      // If we don't find the prop on the parent, break
      if (!thisProp) {
        secretProp = undefined;
        break;
      }

      secretProp = thisProp;
    }

    if (!secretProp) {
      console.log(`Could not add secret value for ${spec.name}`);
      return;
    }

    // Find propUsageMap
    const extraProp = variant.domain.entries.find((p) => p.name === "extra");
    if (extraProp?.kind !== "object") {
      return;
    }
    const propUsageMapProp = extraProp.entries.find((p) =>
      p.name === "PropUsageMap"
    );
    const propUsageMap = JSON.parse(
      propUsageMapProp?.data.defaultValue,
    ) as PropUsageMap;

    if (!propUsageMapProp || !Array.isArray(propUsageMap?.secrets)) {
      return;
    }

    // Remove secret from the domain tree
    secretParent.entries = secretParent.entries.filter((
      p: ExpandedPropSpec,
    ) => p.name !== secretName);

    // Add prop to secrets tree
    secretProp.data.widgetKind = "Secret";
    secretProp.data.widgetOptions = [{
      "label": "secretKind",
      "value": secretKind,
    }];
    variant.secrets.entries.push(secretProp);
    // Replace "domain" with "secrets" on propPath
    secretProp.metadata.propPath[1] = "secrets";

    // Add socket for secret prop
    const secretStringProp = createInputSocketFromProp(secretProp);
    variant.sockets.push(secretStringProp);
    setAnnotationOnSocket(secretStringProp, { tokens: [secretKind] });

    // add secret to the propUsageMap
    propUsageMap.secrets.push({
      secretKey,
      propPath,
    });
    propUsageMapProp.data.defaultValue = JSON.stringify(propUsageMap);
  };
}<|MERGE_RESOLUTION|>--- conflicted
+++ resolved
@@ -220,7 +220,40 @@
     "AWS::SecretsManager::Secret",
     addSecretProp("Secret String", "secretString", ["SecretString"]),
   ],
-<<<<<<< HEAD
+  ["AWS::EC2::NetworkInterface", (spec: ExpandedSocketSpec) => {
+    const variant = spec.schemas[0].variants[0];
+
+    // Add an annotation for the Id output socket to connect to HostedZoneId
+    const socket = variant.sockets.find(
+      (s: ExpandedSocketSpec) => s.name === "Id" && s.data.kind === "output",
+    );
+    if (!socket) return;
+
+    setAnnotationOnSocket(socket, { tokens: ["NetworkInterfaceId"] });
+
+    const prop = variant.domain.entries.find((p: ExpandedPropSpec) =>
+      p.name === "GroupSet"
+    );
+
+    if (!prop) return;
+    const groupSocket = createInputSocketFromProp(prop);
+
+    setAnnotationOnSocket(groupSocket, { tokens: ["GroupId"] });
+    variant.sockets.push(groupSocket);
+  }],
+  ["TargetGroup Targets", (spec: ExpandedPkgSpec) => {
+    const variant = spec.schemas[0].variants[0];
+
+    // Add an annotation for the Id output socket to connect to HostedZoneId
+    const socket = variant.sockets.find(
+      (s: ExpandedSocketSpec) => s.name === "Id" && s.data.kind === "input",
+    );
+    if (!socket) return;
+
+    setAnnotationOnSocket(socket, { tokens: ["InstanceId"] });
+    setAnnotationOnSocket(socket, { tokens: ["arn<string>"] });
+    setAnnotationOnSocket(socket, { tokens: ["arn"] });
+  }],
   [
     "AWS::APS::Workspace",
     (spec: ExpandedPkgSpec) => { 
@@ -238,42 +271,6 @@
       variant.sockets.push(socket);
     }
   ]
-=======
-  ["AWS::EC2::NetworkInterface", (spec: ExpandedSocketSpec) => {
-    const variant = spec.schemas[0].variants[0];
-
-    // Add an annotation for the Id output socket to connect to HostedZoneId
-    const socket = variant.sockets.find(
-      (s: ExpandedSocketSpec) => s.name === "Id" && s.data.kind === "output",
-    );
-    if (!socket) return;
-
-    setAnnotationOnSocket(socket, { tokens: ["NetworkInterfaceId"] });
-
-    const prop = variant.domain.entries.find((p: ExpandedPropSpec) =>
-      p.name === "GroupSet"
-    );
-
-    if (!prop) return;
-    const groupSocket = createInputSocketFromProp(prop);
-
-    setAnnotationOnSocket(groupSocket, { tokens: ["GroupId"] });
-    variant.sockets.push(groupSocket);
-  }],
-  ["TargetGroup Targets", (spec: ExpandedPkgSpec) => {
-    const variant = spec.schemas[0].variants[0];
-
-    // Add an annotation for the Id output socket to connect to HostedZoneId
-    const socket = variant.sockets.find(
-      (s: ExpandedSocketSpec) => s.name === "Id" && s.data.kind === "input",
-    );
-    if (!socket) return;
-
-    setAnnotationOnSocket(socket, { tokens: ["InstanceId"] });
-    setAnnotationOnSocket(socket, { tokens: ["arn<string>"] });
-    setAnnotationOnSocket(socket, { tokens: ["arn"] });
-  }],
->>>>>>> f3646d07
 ]);
 
 function addSecretProp(
